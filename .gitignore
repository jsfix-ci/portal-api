# Binaries for programs and plugins
*.exe
*.exe~
*.dll
*.so
*.dylib

# Test binary, built with `go test -c`
*.test

# Output of the go coverage tool, specifically when used with LiteIDE
*.out

# Dependency directories (remove the comment below to include it)
# vendor/
node_modules

*.swp
<<<<<<< HEAD
*/**/*.swp
dist


.env
.tasks.env
=======
*/**/*.swp
>>>>>>> ca40efa9
<|MERGE_RESOLUTION|>--- conflicted
+++ resolved
@@ -16,13 +16,8 @@
 node_modules
 
 *.swp
-<<<<<<< HEAD
 */**/*.swp
+
 dist
-
-
 .env
-.tasks.env
-=======
-*/**/*.swp
->>>>>>> ca40efa9
+.tasks.env