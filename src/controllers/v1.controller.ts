--- conflicted
+++ resolved
@@ -7,12 +7,7 @@
 import { FilterExcludingWhere, repository } from '@loopback/repository'
 import { get, param, post, requestBody } from '@loopback/rest'
 import { WriteApi } from '@influxdata/influxdb-client'
-<<<<<<< HEAD
-import { Applications, LoadBalancers } from '../models'
-=======
-
 import { Applications, GatewaySettings, LoadBalancers } from '../models'
->>>>>>> a562c903
 import { StickinessOptions } from '../models/load-balancers.model'
 import { ApplicationsRepository, BlockchainsRepository, LoadBalancersRepository } from '../repositories'
 import { ChainChecker } from '../services/chain-checker'
