--- conflicted
+++ resolved
@@ -7,13 +7,9 @@
 import {Account} from '@pokt-network/pocket-js/dist/keybase/models/account';
 import {RelayProfiler} from './services/relay-profiler';
 
-<<<<<<< HEAD
 import path from 'path';
 import AatPlans from './config/aat-plans.json';
 
-=======
-import * as path from 'path';
->>>>>>> d3976e78
 const logger = require('./services/logger');
 
 const pocketJS = require('@pokt-network/pocket-js');
@@ -99,13 +95,10 @@
         'DATABASE_ENCRYPTION_KEY required in ENV',
       );
     }
-<<<<<<< HEAD
     if (aatPlan !== AatPlans.PREMIUM && !AatPlans.values.includes(aatPlan)) {
       throw new HttpErrors.InternalServerError('Unrecognized AAT Plan');
     }
 
-    console.log('Are we up?')
-    // Create the Pocket instance
     const dispatchers = [];
 
     if (dispatchURL.indexOf(',')) {
@@ -159,9 +152,6 @@
       );
     }
 
-=======
-    
->>>>>>> d3976e78
     // Load Redis for cache
     const redisEndpoint: string = process.env.REDIS_ENDPOINT || '';
     const redisPort: string = process.env.REDIS_PORT || '';
@@ -228,61 +218,6 @@
     this.bind('databaseEncryptionKey').to(databaseEncryptionKey);
     this.bind('aatPlan').to(aatPlan);
 
-    // Create the Pocket instance
-    const dispatchers = [];
-
-    if (dispatchURL.indexOf(",")) {
-      const dispatcherArray = dispatchURL.split(",");
-      dispatcherArray.forEach(function(dispatcher) {
-        dispatchers.push(new URL(dispatcher));
-      });
-    } else {
-      dispatchers.push(new URL(dispatchURL));
-    }
-
-    const configuration = new Configuration(
-      0,
-      100000,
-      0,
-      120000,
-      false,
-      pocketSessionBlockFrequency,
-      pocketBlockTime,
-      1,
-      undefined,
-      true,
-    );
-    const rpcProvider = new HttpRpcProvider(dispatchers);
-    const relayProfiler = new RelayProfiler(pgPool);
-    const pocket = new Pocket(dispatchers, rpcProvider, configuration, undefined, relayProfiler);
-    
-    // Bind to application context for shared re-use
-    this.bind('pocketInstance').to(pocket);
-    this.bind('pocketConfiguration').to(configuration);
-    this.bind('relayRetries').to(relayRetries);
-    this.bind('fallbackURL').to(fallbackURL);
-    this.bind('logger').to(logger);
-
-    // Unlock primary client account for relay signing
-    try {
-      const importAccount = await pocket.keybase.importAccount(
-        Buffer.from(clientPrivateKey, 'hex'),
-        clientPassphrase,
-      );
-      if (importAccount instanceof Account) {
-        await pocket.keybase.unlockAccount(
-          importAccount.addressHex,
-          clientPassphrase,
-          0,
-        );
-      }
-    } catch (e) {
-      logger.log('error', e);
-      throw new HttpErrors.InternalServerError(
-        'Unable to import or unlock base client account',
-      );
-    }
-
     // Create a UID for this process
     const parts = [os.hostname(), process.pid, +new Date()];
     const hash = crypto.createHash('md5').update(parts.join(''));
