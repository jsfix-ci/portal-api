import { BootMixin } from '@loopback/boot'
import { ApplicationConfig } from '@loopback/core'
import { RepositoryMixin } from '@loopback/repository'
import { RestApplication, HttpErrors } from '@loopback/rest'
import { ServiceMixin } from '@loopback/service-proxy'
import { GatewaySequence } from './sequence'
import { Account } from '@pokt-network/pocket-js/dist/keybase/models/account'

import path from 'path'
import AatPlans from './config/aat-plans.json'

const logger = require('./services/logger')

const pocketJS = require('@pokt-network/pocket-js')
const { Pocket, Configuration, HttpRpcProvider } = pocketJS

import Redis from 'ioredis'
import crypto from 'crypto'
import os from 'os'
import process from 'process'
import pg from 'pg'
import got from 'got'

require('log-timestamp')
require('dotenv').config()

export class PocketGatewayApplication extends BootMixin(ServiceMixin(RepositoryMixin(RestApplication))) {
  constructor(options: ApplicationConfig = {}) {
    super(options)
    this.sequence(GatewaySequence)
    this.static('/', path.join(__dirname, '../public'))

    this.projectRoot = __dirname
    this.bootOptions = {
      controllers: {
        dirs: ['controllers'],
        extensions: ['.controller.js'],
        nested: true,
      },
    }

    this.bind('configuration.environment.load').to(typeof options?.env?.load !== undefined ? options.env.load : true)
    this.bind('configuration.environment.values').to(options.env.values || {})
  }

  async loadPocket(): Promise<void> {
    // Requirements; for Production these are stored in GitHub repo secrets
    //
    // For Dev, you need to pass them in via .env file
<<<<<<< HEAD
    // TODO: Add env as a type
    const {
      NODE_ENV,
      GATEWAY_CLIENT_PRIVATE_KEY,
      GATEWAY_CLIENT_PASSPHRASE,
      DATABASE_ENCRYPTION_KEY,
      REDIS_ENDPOINT,
      REDIS_PORT,
      PG_CONNECTION,
      PG_CERTIFICATE,
      DISPATCH_URL,
      ALTRUISTS,
      POCKET_SESSION_BLOCK_FREQUENCY,
      POCKET_BLOCK_TIME,
      POCKET_RELAY_RETRIES,
      DEFAULT_SYNC_ALLOWANCE,
      AAT_PLAN,
    } = await this.get('configuration.environment.values')

    const environment: string = NODE_ENV || 'production'
    const dispatchURL: string = DISPATCH_URL || ''
    const altruists: string = ALTRUISTS || ''
    const clientPrivateKey: string = GATEWAY_CLIENT_PRIVATE_KEY || ''
    const clientPassphrase: string = GATEWAY_CLIENT_PASSPHRASE || ''
    const pocketSessionBlockFrequency: string = POCKET_SESSION_BLOCK_FREQUENCY || ''
    const pocketBlockTime: string = POCKET_BLOCK_TIME || ''
    const relayRetries: string = POCKET_RELAY_RETRIES || ''
    const databaseEncryptionKey: string = DATABASE_ENCRYPTION_KEY || ''
    const defaultSyncAllowance: number = parseInt(DEFAULT_SYNC_ALLOWANCE) || -1
    const aatPlan = AAT_PLAN || AatPlans.PREMIUM
=======
    const environment: string = process.env.NODE_ENV || 'production'

    logger.log('info', 'Environment: ' + environment)

    const dispatchURL: string = process.env.DISPATCH_URL || ''
    const altruists: string = process.env.ALTRUISTS || ''
    const clientPrivateKey: string = process.env.GATEWAY_CLIENT_PRIVATE_KEY || ''
    const clientPassphrase: string = process.env.GATEWAY_CLIENT_PASSPHRASE || ''
    const pocketSessionBlockFrequency: string = process.env.POCKET_SESSION_BLOCK_FREQUENCY || ''
    const pocketBlockTime: string = process.env.POCKET_BLOCK_TIME || ''
    const relayRetries: string = process.env.POCKET_RELAY_RETRIES || ''
    const databaseEncryptionKey: string = process.env.DATABASE_ENCRYPTION_KEY || ''
    const defaultSyncAllowance: number = parseInt(process.env.DEFAULT_SYNC_ALLOWANCE) || -1
    const aatPlan = process.env.AAT_PLAN || AatPlans.PREMIUM
    const redirects = process.env.REDIRECTS || '' // Can be empty
>>>>>>> 873be03a

    if (!dispatchURL) {
      throw new HttpErrors.InternalServerError('DISPATCH_URL required in ENV')
    }
    if (!altruists) {
      throw new HttpErrors.InternalServerError('ALTRUISTS required in ENV')
    }
    if (!clientPrivateKey) {
      throw new HttpErrors.InternalServerError('GATEWAY_CLIENT_PRIVATE_KEY required in ENV')
    }
    if (!clientPassphrase) {
      throw new HttpErrors.InternalServerError('GATEWAY_CLIENT_PASSPHRASE required in ENV')
    }
    if (!pocketSessionBlockFrequency || pocketSessionBlockFrequency === '') {
      throw new HttpErrors.InternalServerError('POCKET_SESSION_BLOCK_FREQUENCY required in ENV')
    }
    if (!pocketBlockTime || pocketBlockTime === '') {
      throw new HttpErrors.InternalServerError('POCKET_BLOCK_TIME required in ENV')
    }
    if (!databaseEncryptionKey) {
      throw new HttpErrors.InternalServerError('DATABASE_ENCRYPTION_KEY required in ENV')
    }
    if (defaultSyncAllowance < 0) {
      throw new HttpErrors.InternalServerError('DEFAULT_SYNC_ALLOWANCE required in ENV')
    }
    if (aatPlan !== AatPlans.PREMIUM && !AatPlans.values.includes(aatPlan)) {
      throw new HttpErrors.InternalServerError('Unrecognized AAT Plan')
    }

    const dispatchers = []

    if (dispatchURL.indexOf(',')) {
      const dispatcherArray = dispatchURL.split(',')

      dispatcherArray.forEach(function (dispatcher) {
        dispatchers.push(new URL(dispatcher))
      })
    } else {
      dispatchers.push(new URL(dispatchURL))
    }

    const configuration = new Configuration(
      50,
      100000,
      0,
      1200000,
      false,
      parseInt(pocketSessionBlockFrequency),
      parseInt(pocketBlockTime),
      undefined,
      undefined,
      false
    )
    const rpcProvider = new HttpRpcProvider(dispatchers[0])
    const pocket = new Pocket(dispatchers, rpcProvider, configuration)

    // Bind to application context for shared re-use
    this.bind('pocketInstance').to(pocket)
    this.bind('pocketConfiguration').to(configuration)
    this.bind('relayRetries').to(parseInt(relayRetries))
    this.bind('altruists').to(altruists)
    this.bind('logger').to(logger)
    this.bind('defaultSyncAllowance').to(defaultSyncAllowance)
    this.bind('redirects').to(redirects)

    // Unlock primary client account for relay signing
    try {
      const importAccount = await pocket.keybase.importAccount(Buffer.from(clientPrivateKey, 'hex'), clientPassphrase)

      if (importAccount instanceof Account) {
        await pocket.keybase.unlockAccount(importAccount.addressHex, clientPassphrase, 0)
      }
    } catch (e) {
      logger.log('error', e)
      throw new HttpErrors.InternalServerError('Unable to import or unlock base client account')
    }

    // Load Redis for cache
    const redisEndpoint: string = REDIS_ENDPOINT || ''
    const redisPort: string = REDIS_PORT || ''

    if (!redisEndpoint) {
      throw new HttpErrors.InternalServerError('REDIS_ENDPOINT required in ENV')
    }
    if (!redisPort) {
      throw new HttpErrors.InternalServerError('REDIS_PORT required in ENV')
    }
    const redis = new Redis(parseInt(redisPort), redisEndpoint)

    this.bind('redisInstance').to(redis)

    // Load Postgres for TimescaleDB metrics
    const pgConnection: string = PG_CONNECTION || ''
    const pgCertificate: string = PG_CERTIFICATE || ''

    if (!pgConnection) {
      throw new HttpErrors.InternalServerError('PG_CONNECTION required in ENV')
    }

    if (!pgCertificate && environment !== 'development') {
      throw new HttpErrors.InternalServerError('PG_CERTIFICATE required in ENV')
    }

    // Pull public certificate from Redis or s3 if not there
    const cachedCertificate = await redis.get('timescaleDBCertificate')
    let publicCertificate

    if (environment === 'production') {
      if (!cachedCertificate) {
        try {
          const s3Certificate = await got(pgCertificate)

          publicCertificate = s3Certificate.body
        } catch (e) {
          throw new HttpErrors.InternalServerError('Invalid Certificate')
        }
        await redis.set('timescaleDBCertificate', publicCertificate, 'EX', 600)
      } else {
        publicCertificate = cachedCertificate
      }
    }

    const ssl =
      environment === 'production'
        ? {
            rejectUnauthorized: false,
            ca: publicCertificate,
          }
        : false

    const pgConfig = {
      connectionString: pgConnection,
      ssl,
    }
    const pgPool = new pg.Pool(pgConfig)

    this.bind('pgPool').to(pgPool)
    this.bind('databaseEncryptionKey').to(databaseEncryptionKey)
    this.bind('aatPlan').to(aatPlan)

    // Create a UID for this process
    const parts = [os.hostname(), process.pid, +new Date()]
    const hash = crypto.createHash('md5').update(parts.join(''))

    this.bind('processUID').to(hash.digest('hex'))
  }
}<|MERGE_RESOLUTION|>--- conflicted
+++ resolved
@@ -47,7 +47,6 @@
     // Requirements; for Production these are stored in GitHub repo secrets
     //
     // For Dev, you need to pass them in via .env file
-<<<<<<< HEAD
     // TODO: Add env as a type
     const {
       NODE_ENV,
@@ -65,6 +64,7 @@
       POCKET_RELAY_RETRIES,
       DEFAULT_SYNC_ALLOWANCE,
       AAT_PLAN,
+      REDIRECTS,
     } = await this.get('configuration.environment.values')
 
     const environment: string = NODE_ENV || 'production'
@@ -78,23 +78,7 @@
     const databaseEncryptionKey: string = DATABASE_ENCRYPTION_KEY || ''
     const defaultSyncAllowance: number = parseInt(DEFAULT_SYNC_ALLOWANCE) || -1
     const aatPlan = AAT_PLAN || AatPlans.PREMIUM
-=======
-    const environment: string = process.env.NODE_ENV || 'production'
-
-    logger.log('info', 'Environment: ' + environment)
-
-    const dispatchURL: string = process.env.DISPATCH_URL || ''
-    const altruists: string = process.env.ALTRUISTS || ''
-    const clientPrivateKey: string = process.env.GATEWAY_CLIENT_PRIVATE_KEY || ''
-    const clientPassphrase: string = process.env.GATEWAY_CLIENT_PASSPHRASE || ''
-    const pocketSessionBlockFrequency: string = process.env.POCKET_SESSION_BLOCK_FREQUENCY || ''
-    const pocketBlockTime: string = process.env.POCKET_BLOCK_TIME || ''
-    const relayRetries: string = process.env.POCKET_RELAY_RETRIES || ''
-    const databaseEncryptionKey: string = process.env.DATABASE_ENCRYPTION_KEY || ''
-    const defaultSyncAllowance: number = parseInt(process.env.DEFAULT_SYNC_ALLOWANCE) || -1
-    const aatPlan = process.env.AAT_PLAN || AatPlans.PREMIUM
-    const redirects = process.env.REDIRECTS || '' // Can be empty
->>>>>>> 873be03a
+    const redirects = REDIRECTS || '' // Can be empty
 
     if (!dispatchURL) {
       throw new HttpErrors.InternalServerError('DISPATCH_URL required in ENV')
