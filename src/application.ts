import { BootMixin } from '@loopback/boot'
import { ApplicationConfig } from '@loopback/core'
import { RepositoryMixin } from '@loopback/repository'
import { RestApplication, HttpErrors } from '@loopback/rest'
import { ServiceMixin } from '@loopback/service-proxy'
import { GatewaySequence } from './sequence'
import { Account } from '@pokt-network/pocket-js/dist/keybase/models/account'

import path from 'path'
import AatPlans from './config/aat-plans.json'

const logger = require('./services/logger')

const pocketJS = require('@pokt-network/pocket-js')
const { Pocket, Configuration, HttpRpcProvider } = pocketJS

import Redis from 'ioredis'
import crypto from 'crypto'
import os from 'os'
import process from 'process'
import pg from 'pg'
import got from 'got'

require('log-timestamp')
require('dotenv').config()

const DEFAULT_POCKET_CONFIG = {
  MAX_DISPATCHERS: 50,
  MAX_SESSIONS: 100000,
  CONSENSUS_NODE_COUNT: 0,
  REQUEST_TIMEOUT: 120000, // 3 minutes
  ACCEPT_DISPUTED_RESPONSES: false,
  VALIDATE_RELAY_RESPONSES: undefined,
  REJECT_SELF_SIGNED_CERTIFICATES: undefined,
  USE_LEGACY_TX_CODEC: true,
}

export class PocketGatewayApplication extends BootMixin(ServiceMixin(RepositoryMixin(RestApplication))) {
  constructor(options: ApplicationConfig = {}) {
    super(options)
    this.sequence(GatewaySequence)
    this.static('/', path.join(__dirname, '../public'))

    this.projectRoot = __dirname
    this.bootOptions = {
      controllers: {
        dirs: ['controllers'],
        extensions: ['.controller.js'],
        nested: true,
      },
    }

    this.bind('configuration.environment.load').to(typeof options?.env?.load !== undefined ? options.env.load : true)
    this.bind('configuration.environment.values').to(options.env.values || {})
  }

  async loadPocket(): Promise<void> {
    // Requirements; for Production these are stored in GitHub repo secrets
    //
    // For Dev, you need to pass them in via .env file
<<<<<<< HEAD
    const environment: string = process.env.NODE_ENV || 'production'

    logger.log('info', 'Environment: ' + environment)

    const dispatchURL: string = process.env.DISPATCH_URL || ''
    const altruists: string = process.env.ALTRUISTS || ''
    const clientPrivateKey: string = process.env.GATEWAY_CLIENT_PRIVATE_KEY || ''
    const clientPassphrase: string = process.env.GATEWAY_CLIENT_PASSPHRASE || ''
    const pocketSessionBlockFrequency: string = process.env.POCKET_SESSION_BLOCK_FREQUENCY || ''
    const pocketBlockTime: string = process.env.POCKET_BLOCK_TIME || ''
    const relayRetries: string = process.env.POCKET_RELAY_RETRIES || ''
    const databaseEncryptionKey: string = process.env.DATABASE_ENCRYPTION_KEY || ''
    const defaultSyncAllowance: number = parseInt(process.env.DEFAULT_SYNC_ALLOWANCE) || -1
    const defaultLogLimitBlocks: number = parseInt(process.env.LOG_LIMIT_BLOCKS) || -1
    const aatPlan = process.env.AAT_PLAN || AatPlans.PREMIUM
    const redirects = process.env.REDIRECTS || '' // Can be empty
=======
    // TODO: Add env as a type
    const {
      NODE_ENV,
      GATEWAY_CLIENT_PRIVATE_KEY,
      GATEWAY_CLIENT_PASSPHRASE,
      DATABASE_ENCRYPTION_KEY,
      REDIS_ENDPOINT,
      REDIS_PORT,
      PG_CONNECTION,
      PG_CERTIFICATE,
      DISPATCH_URL,
      ALTRUISTS,
      POCKET_SESSION_BLOCK_FREQUENCY,
      POCKET_BLOCK_TIME,
      POCKET_RELAY_RETRIES,
      DEFAULT_SYNC_ALLOWANCE,
      AAT_PLAN,
      REDIRECTS,
    } = await this.get('configuration.environment.values')

    const environment: string = NODE_ENV || 'production'
    const dispatchURL: string = DISPATCH_URL || ''
    const altruists: string = ALTRUISTS || ''
    const clientPrivateKey: string = GATEWAY_CLIENT_PRIVATE_KEY || ''
    const clientPassphrase: string = GATEWAY_CLIENT_PASSPHRASE || ''
    const pocketSessionBlockFrequency: string = POCKET_SESSION_BLOCK_FREQUENCY || ''
    const pocketBlockTime: string = POCKET_BLOCK_TIME || ''
    const relayRetries: string = POCKET_RELAY_RETRIES || ''
    const databaseEncryptionKey: string = DATABASE_ENCRYPTION_KEY || ''
    const defaultSyncAllowance: number = parseInt(DEFAULT_SYNC_ALLOWANCE) || -1
    const aatPlan = AAT_PLAN || AatPlans.PREMIUM
    const redirects = REDIRECTS || '' // Can be empty
>>>>>>> 5cab29b4

    if (!dispatchURL) {
      throw new HttpErrors.InternalServerError('DISPATCH_URL required in ENV')
    }
    if (!altruists) {
      throw new HttpErrors.InternalServerError('ALTRUISTS required in ENV')
    }
    if (!clientPrivateKey) {
      throw new HttpErrors.InternalServerError('GATEWAY_CLIENT_PRIVATE_KEY required in ENV')
    }
    if (!clientPassphrase) {
      throw new HttpErrors.InternalServerError('GATEWAY_CLIENT_PASSPHRASE required in ENV')
    }
    if (!pocketSessionBlockFrequency || pocketSessionBlockFrequency === '') {
      throw new HttpErrors.InternalServerError('POCKET_SESSION_BLOCK_FREQUENCY required in ENV')
    }
    if (!pocketBlockTime || pocketBlockTime === '') {
      throw new HttpErrors.InternalServerError('POCKET_BLOCK_TIME required in ENV')
    }
    if (!databaseEncryptionKey) {
      throw new HttpErrors.InternalServerError('DATABASE_ENCRYPTION_KEY required in ENV')
    }
    if (defaultSyncAllowance < 0) {
      throw new HttpErrors.InternalServerError('DEFAULT_SYNC_ALLOWANCE required in ENV')
    }
    if (defaultLogLimitBlocks < 0) {
      throw new HttpErrors.InternalServerError('LOG_LIMIT_BLOCKS required in ENV')
    }
    if (aatPlan !== AatPlans.PREMIUM && !AatPlans.values.includes(aatPlan)) {
      throw new HttpErrors.InternalServerError('Unrecognized AAT Plan')
    }

    const dispatchers = []

    if (dispatchURL.indexOf(',')) {
      const dispatcherArray = dispatchURL.split(',')

      dispatcherArray.forEach(function (dispatcher) {
        dispatchers.push(new URL(dispatcher))
      })
    } else {
      dispatchers.push(new URL(dispatchURL))
    }

    const configuration = new Configuration(
      DEFAULT_POCKET_CONFIG.MAX_DISPATCHERS,
      DEFAULT_POCKET_CONFIG.MAX_SESSIONS,
      DEFAULT_POCKET_CONFIG.CONSENSUS_NODE_COUNT,
      DEFAULT_POCKET_CONFIG.REQUEST_TIMEOUT,
      DEFAULT_POCKET_CONFIG.ACCEPT_DISPUTED_RESPONSES,
      parseInt(pocketSessionBlockFrequency),
      parseInt(pocketBlockTime),
      DEFAULT_POCKET_CONFIG.VALIDATE_RELAY_RESPONSES,
      DEFAULT_POCKET_CONFIG.REJECT_SELF_SIGNED_CERTIFICATES,
      DEFAULT_POCKET_CONFIG.USE_LEGACY_TX_CODEC
    )
    const rpcProvider = new HttpRpcProvider(dispatchers[0])
    const pocket = new Pocket(dispatchers, rpcProvider, configuration)

    // Bind to application context for shared re-use
    this.bind('pocketInstance').to(pocket)
    this.bind('pocketConfiguration').to(configuration)
    this.bind('relayRetries').to(parseInt(relayRetries))
    this.bind('altruists').to(altruists)
    this.bind('logger').to(logger)
    this.bind('defaultSyncAllowance').to(defaultSyncAllowance)
    this.bind('defaultLogLimitBlocks').to(defaultLogLimitBlocks)
    this.bind('redirects').to(redirects)

    // Unlock primary client account for relay signing
    try {
      const importAccount = await pocket.keybase.importAccount(Buffer.from(clientPrivateKey, 'hex'), clientPassphrase)

      if (importAccount instanceof Account) {
        await pocket.keybase.unlockAccount(importAccount.addressHex, clientPassphrase, 0)
      }
    } catch (e) {
      logger.log('error', e)
      throw new HttpErrors.InternalServerError('Unable to import or unlock base client account')
    }

    // Load Redis for cache
    const redisEndpoint: string = REDIS_ENDPOINT || ''
    const redisPort: string = REDIS_PORT || ''

    if (!redisEndpoint) {
      throw new HttpErrors.InternalServerError('REDIS_ENDPOINT required in ENV')
    }
    if (!redisPort) {
      throw new HttpErrors.InternalServerError('REDIS_PORT required in ENV')
    }
    const redis = new Redis(parseInt(redisPort), redisEndpoint)

    this.bind('redisInstance').to(redis)

    // Load Postgres for TimescaleDB metrics
    const pgConnection: string = PG_CONNECTION || ''
    const pgCertificate: string = PG_CERTIFICATE || ''

    if (!pgConnection) {
      throw new HttpErrors.InternalServerError('PG_CONNECTION required in ENV')
    }

    if (!pgCertificate && environment !== 'development') {
      throw new HttpErrors.InternalServerError('PG_CERTIFICATE required in ENV')
    }

    // Pull public certificate from Redis or s3 if not there
    const cachedCertificate = await redis.get('timescaleDBCertificate')
    let publicCertificate

    if (environment === 'production') {
      if (!cachedCertificate) {
        try {
          const s3Certificate = await got(pgCertificate)

          publicCertificate = s3Certificate.body
        } catch (e) {
          throw new HttpErrors.InternalServerError('Invalid Certificate')
        }
        await redis.set('timescaleDBCertificate', publicCertificate, 'EX', 600)
      } else {
        publicCertificate = cachedCertificate
      }
    }

    const ssl =
      environment === 'production'
        ? {
            rejectUnauthorized: false,
            ca: publicCertificate,
          }
        : false

    const pgConfig = {
      connectionString: pgConnection,
      ssl,
    }
    const pgPool = new pg.Pool(pgConfig)

    this.bind('pgPool').to(pgPool)
    this.bind('databaseEncryptionKey').to(databaseEncryptionKey)
    this.bind('aatPlan').to(aatPlan)

    // Create a UID for this process
    const parts = [os.hostname(), process.pid, +new Date()]
    const hash = crypto.createHash('md5').update(parts.join(''))

    this.bind('processUID').to(hash.digest('hex'))
  }
}<|MERGE_RESOLUTION|>--- conflicted
+++ resolved
@@ -58,24 +58,6 @@
     // Requirements; for Production these are stored in GitHub repo secrets
     //
     // For Dev, you need to pass them in via .env file
-<<<<<<< HEAD
-    const environment: string = process.env.NODE_ENV || 'production'
-
-    logger.log('info', 'Environment: ' + environment)
-
-    const dispatchURL: string = process.env.DISPATCH_URL || ''
-    const altruists: string = process.env.ALTRUISTS || ''
-    const clientPrivateKey: string = process.env.GATEWAY_CLIENT_PRIVATE_KEY || ''
-    const clientPassphrase: string = process.env.GATEWAY_CLIENT_PASSPHRASE || ''
-    const pocketSessionBlockFrequency: string = process.env.POCKET_SESSION_BLOCK_FREQUENCY || ''
-    const pocketBlockTime: string = process.env.POCKET_BLOCK_TIME || ''
-    const relayRetries: string = process.env.POCKET_RELAY_RETRIES || ''
-    const databaseEncryptionKey: string = process.env.DATABASE_ENCRYPTION_KEY || ''
-    const defaultSyncAllowance: number = parseInt(process.env.DEFAULT_SYNC_ALLOWANCE) || -1
-    const defaultLogLimitBlocks: number = parseInt(process.env.LOG_LIMIT_BLOCKS) || -1
-    const aatPlan = process.env.AAT_PLAN || AatPlans.PREMIUM
-    const redirects = process.env.REDIRECTS || '' // Can be empty
-=======
     // TODO: Add env as a type
     const {
       NODE_ENV,
@@ -106,9 +88,9 @@
     const relayRetries: string = POCKET_RELAY_RETRIES || ''
     const databaseEncryptionKey: string = DATABASE_ENCRYPTION_KEY || ''
     const defaultSyncAllowance: number = parseInt(DEFAULT_SYNC_ALLOWANCE) || -1
+    const defaultLogLimitBlocks: number = parseInt(process.env.LOG_LIMIT_BLOCKS) || -1
     const aatPlan = AAT_PLAN || AatPlans.PREMIUM
     const redirects = REDIRECTS || '' // Can be empty
->>>>>>> 5cab29b4
 
     if (!dispatchURL) {
       throw new HttpErrors.InternalServerError('DISPATCH_URL required in ENV')
