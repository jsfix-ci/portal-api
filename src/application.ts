import {BootMixin} from '@loopback/boot';
import {ApplicationConfig} from '@loopback/core';
import {RepositoryMixin} from '@loopback/repository';
import {RestApplication, HttpErrors} from '@loopback/rest';
import {ServiceMixin} from '@loopback/service-proxy';
import {GatewaySequence} from './sequence';
import {Account} from '@pokt-network/pocket-js/dist/keybase/models/account';

import path from 'path';

const pocketJS = require('@pokt-network/pocket-js');

const {Pocket, Configuration, HttpRpcProvider} = pocketJS;

const Redis = require('ioredis');
const crypto = require('crypto');
const os = require('os');
const process = require('process');
const pg = require('pg');
const got = require('got');

require('log-timestamp');
require('dotenv').config();

export class PocketGatewayApplication extends BootMixin(
  ServiceMixin(RepositoryMixin(RestApplication)),
) {
  constructor(options: ApplicationConfig = {}) {
    super(options);
    this.sequence(GatewaySequence);
    this.static('/', path.join(__dirname, '../public'));

    this.projectRoot = __dirname;
    this.bootOptions = {
      controllers: {
        dirs: ['controllers'],
        extensions: ['.controller.js'],
        nested: true,
      },
    };
  }

  async loadPocket(): Promise<void> {
    // Requirements; for Production these are stored in GitHub repo secrets
    //
    // For Dev, you need to pass them in via .env file
    const dispatchURL: string = process.env.DISPATCH_URL || '';
    const clientPrivateKey: string =
      process.env.GATEWAY_CLIENT_PRIVATE_KEY || '';
    const clientPassphrase: string =
      process.env.GATEWAY_CLIENT_PASSPHRASE || '';
    const pocketSessionBlockFrequency: number =
      parseInt(process.env.POCKET_SESSION_BLOCK_FREQUENCY) || 0;
    const pocketBlockTime: number =
      parseInt(process.env.POCKET_BLOCK_TIME) || 0;
    const relayRetries: number =
      parseInt(process.env.POCKET_RELAY_RETRIES) || 0;
    const databaseEncryptionKey: string =
      process.env.DATABASE_ENCRYPTION_KEY ?? '';

    if (!dispatchURL) {
      throw new HttpErrors.InternalServerError('DISPATCH_URL required in ENV');
    }
    if (!clientPrivateKey) {
      throw new HttpErrors.InternalServerError(
        'GATEWAY_CLIENT_PRIVATE_KEY required in ENV',
      );
    }
    if (!clientPassphrase) {
      throw new HttpErrors.InternalServerError(
        'GATEWAY_CLIENT_PASSPHRASE required in ENV',
      );
    }
    if (!pocketSessionBlockFrequency || pocketSessionBlockFrequency === 0) {
      throw new HttpErrors.InternalServerError(
        'POCKET_SESSION_BLOCK_FREQUENCY required in ENV',
      );
    }
    if (!pocketBlockTime || pocketBlockTime === 0) {
      throw new HttpErrors.InternalServerError(
        'POCKET_BLOCK_TIME required in ENV',
      );
    }
    if (!databaseEncryptionKey) {
      throw new HttpErrors.InternalServerError(
        'DATABASE_ENCRYPTION_KEY required in ENV',
      );
    }

    // Create the Pocket instance
    const dispatchers = new URL(dispatchURL);
    const configuration = new Configuration(
<<<<<<< HEAD
      5, 
      100000, 
      5, 
      120000, 
=======
      5,
      100000,
      5,
      120000,
>>>>>>> 42e73c4a
      false,
      pocketSessionBlockFrequency,
      pocketBlockTime,
      undefined,
      undefined,
      false,
    );
    const rpcProvider = new HttpRpcProvider(dispatchers);
    const pocket = new Pocket([dispatchers], rpcProvider, configuration);

    // Bind to application context for shared re-use
    this.bind('pocketInstance').to(pocket);
    this.bind('pocketConfiguration').to(configuration);
    this.bind('relayRetries').to(relayRetries);

    // Unlock primary client account for relay signing
    try {
      const importAccount = await pocket.keybase.importAccount(
        Buffer.from(clientPrivateKey, 'hex'),
        clientPassphrase,
      );
      if (importAccount instanceof Account) {
        await pocket.keybase.unlockAccount(
          importAccount.addressHex,
          clientPassphrase,
          0,
        );
      }
    } catch (e) {
      console.log(e);
      throw new HttpErrors.InternalServerError(
        'Unable to import or unlock base client account',
      );
    }

    // Load Redis for cache
    const redisEndpoint: string = process.env.REDIS_ENDPOINT || '';
    const redisPort: string = process.env.REDIS_PORT || '';

    if (!redisEndpoint) {
      throw new HttpErrors.InternalServerError(
        'REDIS_ENDPOINT required in ENV',
      );
    }
    if (!redisPort) {
      throw new HttpErrors.InternalServerError('REDIS_PORT required in ENV');
    }
    const redis = new Redis(redisPort, redisEndpoint);
    this.bind('redisInstance').to(redis);

    // Load Postgres for TimescaleDB metrics
    const pgConnection: string = process.env.PG_CONNECTION || '';
    const pgCertificate: string = process.env.PG_CERTIFICATE || '';

    if (!pgConnection) {
      throw new HttpErrors.InternalServerError('PG_CONNECTION required in ENV');
    }
    if (!pgCertificate) {
      throw new HttpErrors.InternalServerError(
        'PG_CERTIFICATE required in ENV',
      );
    }

    // Pull public certificate from Redis or s3 if not there
    const cachedCertificate = await redis.get('timescaleDBCertificate');
    let publicCertificate;

    if (!cachedCertificate) {
      try {
        const s3Certificate = await got(pgCertificate);
        publicCertificate = s3Certificate.body;
      } catch (e) {
        throw new HttpErrors.InternalServerError('Invalid Certificate');
      }
      redis.set('timescaleDBCertificate', publicCertificate, 'EX', 600);
    } else {
      publicCertificate = cachedCertificate;
    }

    const pgPool = new pg.Pool({
      connectionString: pgConnection,
      ssl: {
        rejectUnauthorized: false,
        ca: publicCertificate,
      },
    });
    this.bind('pgPool').to(pgPool);
    this.bind('databaseEncryptionKey').to(databaseEncryptionKey);

    // Create a UID for this process
    const parts = [os.hostname(), process.pid, +new Date()];
    const hash = crypto.createHash('md5').update(parts.join(''));
    this.bind('processUID').to(hash.digest('hex'));
  }
}<|MERGE_RESOLUTION|>--- conflicted
+++ resolved
@@ -90,17 +90,10 @@
     // Create the Pocket instance
     const dispatchers = new URL(dispatchURL);
     const configuration = new Configuration(
-<<<<<<< HEAD
-      5, 
-      100000, 
-      5, 
-      120000, 
-=======
       5,
       100000,
       5,
       120000,
->>>>>>> 42e73c4a
       false,
       pocketSessionBlockFrequency,
       pocketBlockTime,
