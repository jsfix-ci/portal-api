import crypto from 'crypto'
import os from 'os'
import path from 'path'
import process from 'process'
import Redis from 'ioredis'
import pg from 'pg'
import { BootMixin } from '@loopback/boot'
import { ApplicationConfig } from '@loopback/core'
import { RepositoryMixin } from '@loopback/repository'
import { RestApplication, HttpErrors } from '@loopback/rest'
import { ServiceMixin } from '@loopback/service-proxy'
import { Pocket, Configuration, HttpRpcProvider } from '@pokt-network/pocket-js'
import { Account } from '@pokt-network/pocket-js/dist/keybase/models/account'
import { InfluxDB } from '@influxdata/influxdb-client'

import AatPlans from './config/aat-plans.json'
import { DEFAULT_POCKET_CONFIG } from './config/pocket-config'
import { GatewaySequence } from './sequence'
const logger = require('./services/logger')
const https = require('https')

<<<<<<< HEAD
import { Pocket, Configuration, HttpRpcProvider } from '@pokt-network/pocket-js'

import Redis from 'ioredis'
import crypto from 'crypto'
import os from 'os'
import process from 'process'
import pg from 'pg'
import AWS from 'aws-sdk'

=======
>>>>>>> 40981f0f
require('log-timestamp')
require('dotenv').config()

// Portal API
export class PocketGatewayApplication extends BootMixin(ServiceMixin(RepositoryMixin(RestApplication))) {
  constructor(options: ApplicationConfig = {}) {
    super(options)
    this.sequence(GatewaySequence)
    this.static('/', path.join(__dirname, '../public'))

    this.projectRoot = __dirname
    this.bootOptions = {
      controllers: {
        dirs: ['controllers'],
        extensions: ['.controller.js'],
        nested: true,
      },
    }

    this.bind('configuration.environment.load').to(typeof options?.env?.load !== undefined ? options.env.load : true)
    this.bind('configuration.environment.values').to(options.env.values || {})
  }

  async loadPocket(): Promise<void> {
    // Requirements; for Production these are stored in GitHub repo secrets
    //
    // For Dev, you need to pass them in via .env file
    // TODO: Add env as a type
    const {
      NODE_ENV,
      GATEWAY_CLIENT_PRIVATE_KEY,
      GATEWAY_CLIENT_PASSPHRASE,
      DATABASE_ENCRYPTION_KEY,
      REDIS_ENDPOINT,
      REDIS_PORT,
      PSQL_CONNECTION,
      DISPATCH_URL,
      ALTRUISTS,
      POCKET_SESSION_BLOCK_FREQUENCY,
      POCKET_BLOCK_TIME,
      POCKET_RELAY_RETRIES,
      DEFAULT_SYNC_ALLOWANCE,
      DEFAULT_LOG_LIMIT_BLOCKS,
      AAT_PLAN,
      REDIRECTS,
      COMMIT_HASH,
<<<<<<< HEAD
      INFLUX_URL,
      INFLUX_TOKEN,
      INFLUX_ORG,
      AWS_ACCESS_KEY_ID,
      AWS_SECRET_ACCESS_KEY,
      AWS_REGION,
=======
      ARCHIVAL_CHAINS,
>>>>>>> 40981f0f
    } = await this.get('configuration.environment.values')

    const environment: string = NODE_ENV || 'production'
    const dispatchURL: string = DISPATCH_URL || ''
    const altruists: string = ALTRUISTS || ''
    const clientPrivateKey: string = GATEWAY_CLIENT_PRIVATE_KEY || ''
    const clientPassphrase: string = GATEWAY_CLIENT_PASSPHRASE || ''
    const pocketSessionBlockFrequency: string = POCKET_SESSION_BLOCK_FREQUENCY || ''
    const pocketBlockTime: string = POCKET_BLOCK_TIME || ''
    const relayRetries: string = POCKET_RELAY_RETRIES || ''
    const databaseEncryptionKey: string = DATABASE_ENCRYPTION_KEY || ''
    const defaultSyncAllowance: number = parseInt(DEFAULT_SYNC_ALLOWANCE) || -1
    const defaultLogLimitBlocks: number = parseInt(DEFAULT_LOG_LIMIT_BLOCKS) || 10000
    const aatPlan = AAT_PLAN || AatPlans.PREMIUM
    const redirects: string | object[] = REDIRECTS || ''
<<<<<<< HEAD
    const commitHash: string | string = COMMIT_HASH || ''
    const influxURL: string = INFLUX_URL || ''
    const influxToken: string = INFLUX_TOKEN || ''
    const influxOrg: string = INFLUX_ORG || ''
=======
    const commitHash: string = COMMIT_HASH || ''
    const archivalChains: string[] = (ARCHIVAL_CHAINS || '').replace(' ', '').split(',')
>>>>>>> 40981f0f

    if (!dispatchURL) {
      throw new HttpErrors.InternalServerError('DISPATCH_URL required in ENV')
    }
    if (!altruists) {
      throw new HttpErrors.InternalServerError('ALTRUISTS required in ENV')
    }
    if (!clientPrivateKey) {
      throw new HttpErrors.InternalServerError('GATEWAY_CLIENT_PRIVATE_KEY required in ENV')
    }
    if (!clientPassphrase) {
      throw new HttpErrors.InternalServerError('GATEWAY_CLIENT_PASSPHRASE required in ENV')
    }
    if (!pocketSessionBlockFrequency || pocketSessionBlockFrequency === '') {
      throw new HttpErrors.InternalServerError('POCKET_SESSION_BLOCK_FREQUENCY required in ENV')
    }
    if (!pocketBlockTime || pocketBlockTime === '') {
      throw new HttpErrors.InternalServerError('POCKET_BLOCK_TIME required in ENV')
    }
    if (!databaseEncryptionKey) {
      throw new HttpErrors.InternalServerError('DATABASE_ENCRYPTION_KEY required in ENV')
    }
    if (defaultSyncAllowance < 0) {
      throw new HttpErrors.InternalServerError('DEFAULT_SYNC_ALLOWANCE required in ENV')
    }
    if (defaultLogLimitBlocks < 0) {
      throw new HttpErrors.InternalServerError('DEFAULT_LOG_LIMIT_BLOCKS required in ENV')
    }
    if (aatPlan !== AatPlans.PREMIUM && !AatPlans.values.includes(aatPlan)) {
      throw new HttpErrors.InternalServerError('Unrecognized AAT Plan')
    }
    if (!redirects) {
      throw new HttpErrors.InternalServerError('REDIRECTS required in ENV')
    }
    if (!influxURL) {
      throw new HttpErrors.InternalServerError('INFLUX_URL required in ENV')
    }
    if (!influxToken) {
      throw new HttpErrors.InternalServerError('INFLUX_TOKEN required in ENV')
    }
    if (!influxOrg) {
      throw new HttpErrors.InternalServerError('INFLUX_ORG required in ENV')
    }

    // Not required in code, but must be present in .env
    if (!AWS_ACCESS_KEY_ID) {
      throw new HttpErrors.InternalServerError('AWS_ACCESS_KEY_ID required in ENV')
    }
    if (!AWS_SECRET_ACCESS_KEY) {
      throw new HttpErrors.InternalServerError('AWS_SECRET_ACCESS_KEY required in ENV')
    }
    if (!AWS_REGION) {
      throw new HttpErrors.InternalServerError('AWS_REGION required in ENV')
    }

    const dispatchers = []

    if (dispatchURL.indexOf(',')) {
      const dispatcherArray = dispatchURL.split(',')

      dispatcherArray.forEach(function (dispatcher) {
        dispatchers.push(new URL(dispatcher))
      })
    } else {
      dispatchers.push(new URL(dispatchURL))
    }

    const configuration = new Configuration(
      DEFAULT_POCKET_CONFIG.maxDispatchers,
      DEFAULT_POCKET_CONFIG.maxSessions,
      DEFAULT_POCKET_CONFIG.consensusNodeCount,
      DEFAULT_POCKET_CONFIG.requestTimeout,
      DEFAULT_POCKET_CONFIG.acceptDisputedResponses,
      parseInt(pocketSessionBlockFrequency),
      parseInt(pocketBlockTime),
      DEFAULT_POCKET_CONFIG.validateRelayResponses,
      DEFAULT_POCKET_CONFIG.rejectSelfSignedCertificates,
      DEFAULT_POCKET_CONFIG.useLegacyTxCodec
    )
    const rpcProvider = new HttpRpcProvider(dispatchers[0])
    const pocket = new Pocket(dispatchers, rpcProvider, configuration)

    this.bind('pocketInstance').to(pocket)
    this.bind('pocketConfiguration').to(configuration)
    this.bind('relayRetries').to(parseInt(relayRetries))
    this.bind('altruists').to(altruists)
    this.bind('logger').to(logger)
    this.bind('defaultSyncAllowance').to(defaultSyncAllowance)
    this.bind('defaultLogLimitBlocks').to(defaultLogLimitBlocks)
    this.bind('redirects').to(redirects)

    // Unlock primary client account for relay signing
    try {
      const importAccount = await pocket.keybase.importAccount(Buffer.from(clientPrivateKey, 'hex'), clientPassphrase)

      if (importAccount instanceof Account) {
        await pocket.keybase.unlockAccount(importAccount.addressHex, clientPassphrase, 0)
      }
    } catch (e) {
      logger.log('error', e)
      throw new HttpErrors.InternalServerError('Unable to import or unlock base client account')
    }

    // Load Redis for cache
    const redisEndpoint: string = REDIS_ENDPOINT || ''
    const redisPort: string = REDIS_PORT || ''

    if (!redisEndpoint) {
      throw new HttpErrors.InternalServerError('REDIS_ENDPOINT required in ENV')
    }
    if (!redisPort) {
      throw new HttpErrors.InternalServerError('REDIS_PORT required in ENV')
    }
    const redis = new Redis(parseInt(redisPort), redisEndpoint, {
      keyPrefix: `${commitHash}-`,
    })

    this.bind('redisInstance').to(redis)

    // New metrics postgres for error recording
    const psqlConnection: string = PSQL_CONNECTION || ''

    if (!psqlConnection) {
      throw new HttpErrors.InternalServerError('PSQL_CONNECTION required in ENV')
    }

    const pgPool = new pg.Pool({
      connectionString: psqlConnection,
      ssl: environment === 'production' || environment === 'staging' ? true : false,
    })

    this.bind('pgPool').to(pgPool)

    // Timestream
    const timestreamAgent = new https.Agent({
      maxSockets: 5000,
    })

    // Always US-East-2
    const timestreamClient = new AWS.TimestreamWrite({
      maxRetries: 10,
      httpOptions: {
        timeout: 20000,
        agent: timestreamAgent,
      },
      region: 'us-east-2',
    })

    this.bind('timestreamClient').to(timestreamClient)

    // Influx DB
    const influxBucket = environment === 'production' ? 'mainnetRelay' : 'mainnetRelayStaging'
    const influxClient = new InfluxDB({ url: influxURL, token: influxToken })
    const writeApi = influxClient.getWriteApi(influxOrg, influxBucket)

    this.bind('influxWriteAPI').to(writeApi)

    // Create a UID for this process
    const parts = [os.hostname(), process.pid, +new Date()]
    const hash = crypto.createHash('md5').update(parts.join(''))

    this.bind('processUID').to(hash.digest('hex'))
<<<<<<< HEAD
    this.bind('databaseEncryptionKey').to(databaseEncryptionKey)
    this.bind('aatPlan').to(aatPlan)
=======
    this.bind('archivalChains').to(archivalChains)
>>>>>>> 40981f0f
  }
}<|MERGE_RESOLUTION|>--- conflicted
+++ resolved
@@ -2,6 +2,7 @@
 import os from 'os'
 import path from 'path'
 import process from 'process'
+import AWS from 'aws-sdk'
 import Redis from 'ioredis'
 import pg from 'pg'
 import { BootMixin } from '@loopback/boot'
@@ -16,21 +17,9 @@
 import AatPlans from './config/aat-plans.json'
 import { DEFAULT_POCKET_CONFIG } from './config/pocket-config'
 import { GatewaySequence } from './sequence'
+const https = require('https')
 const logger = require('./services/logger')
-const https = require('https')
-
-<<<<<<< HEAD
-import { Pocket, Configuration, HttpRpcProvider } from '@pokt-network/pocket-js'
-
-import Redis from 'ioredis'
-import crypto from 'crypto'
-import os from 'os'
-import process from 'process'
-import pg from 'pg'
-import AWS from 'aws-sdk'
-
-=======
->>>>>>> 40981f0f
+
 require('log-timestamp')
 require('dotenv').config()
 
@@ -77,16 +66,13 @@
       AAT_PLAN,
       REDIRECTS,
       COMMIT_HASH,
-<<<<<<< HEAD
       INFLUX_URL,
       INFLUX_TOKEN,
       INFLUX_ORG,
       AWS_ACCESS_KEY_ID,
       AWS_SECRET_ACCESS_KEY,
       AWS_REGION,
-=======
       ARCHIVAL_CHAINS,
->>>>>>> 40981f0f
     } = await this.get('configuration.environment.values')
 
     const environment: string = NODE_ENV || 'production'
@@ -102,15 +88,11 @@
     const defaultLogLimitBlocks: number = parseInt(DEFAULT_LOG_LIMIT_BLOCKS) || 10000
     const aatPlan = AAT_PLAN || AatPlans.PREMIUM
     const redirects: string | object[] = REDIRECTS || ''
-<<<<<<< HEAD
     const commitHash: string | string = COMMIT_HASH || ''
     const influxURL: string = INFLUX_URL || ''
     const influxToken: string = INFLUX_TOKEN || ''
     const influxOrg: string = INFLUX_ORG || ''
-=======
-    const commitHash: string = COMMIT_HASH || ''
     const archivalChains: string[] = (ARCHIVAL_CHAINS || '').replace(' ', '').split(',')
->>>>>>> 40981f0f
 
     if (!dispatchURL) {
       throw new HttpErrors.InternalServerError('DISPATCH_URL required in ENV')
@@ -273,11 +255,8 @@
     const hash = crypto.createHash('md5').update(parts.join(''))
 
     this.bind('processUID').to(hash.digest('hex'))
-<<<<<<< HEAD
     this.bind('databaseEncryptionKey').to(databaseEncryptionKey)
     this.bind('aatPlan').to(aatPlan)
-=======
     this.bind('archivalChains').to(archivalChains)
->>>>>>> 40981f0f
   }
 }