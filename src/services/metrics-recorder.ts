import { CustomLogger } from 'ajv'
import { Redis } from 'ioredis'
import { Pool as PGPool } from 'pg'

import pgFormat from 'pg-format'
<<<<<<< HEAD
import { CustomLogger } from 'ajv'
const logger = require('../services/logger')
const os = require('os')

import { Point, WriteApi } from '@influxdata/influxdb-client'
import AWS from 'aws-sdk'
import process from 'process'
=======
import { HttpErrors } from '@loopback/rest'

import { InfluxDB, Point } from '@influxdata/influxdb-client'
import { getNodeNetworkData } from '../utils/cache'
import { CherryPicker } from './cherry-picker'
const os = require('os')
const logger = require('../services/logger')

const region = process.env.REGION || '' // Can be empty
const influxURL = process.env.INFLUX_URL || ''
const influxToken = process.env.INFLUX_TOKEN || ''
const influxOrg = process.env.INFLUX_ORG || ''

if (!influxURL) {
  throw new HttpErrors.InternalServerError('INFLUX_URL required in ENV')
}
if (!influxToken) {
  throw new HttpErrors.InternalServerError('INFLUX_TOKEN required in ENV')
}
if (!influxOrg) {
  throw new HttpErrors.InternalServerError('INFLUX_ORG required in ENV')
}

const influxBucket = process.env.NODE_ENV === 'production' ? 'mainnetRelay' : 'mainnetRelayStaging'
const influxClient = new InfluxDB({ url: influxURL, token: influxToken })
const writeApi = influxClient.getWriteApi(influxOrg, influxBucket)
>>>>>>> 40981f0f

export class MetricsRecorder {
  redis: Redis
  influxWriteAPI: WriteApi
  pgPool: PGPool
  timestreamClient: AWS.TimestreamWrite
  cherryPicker: CherryPicker
  processUID: string

  constructor({
    redis,
    influxWriteAPI,
    pgPool,
    timestreamClient,
    cherryPicker,
    processUID,
  }: {
    redis: Redis
    influxWriteAPI: WriteApi
    pgPool: PGPool
    timestreamClient: AWS.TimestreamWrite
    cherryPicker: CherryPicker
    processUID: string
  }) {
    this.redis = redis
    this.influxWriteAPI = influxWriteAPI
    this.pgPool = pgPool
    this.timestreamClient = timestreamClient
    this.cherryPicker = cherryPicker
    this.processUID = processUID
  }

  // Record relay metrics in redis then push to timescaleDB for analytics
  async recordMetric({
    requestID,
    applicationID,
    applicationPublicKey,
    blockchainID,
    serviceNode,
    relayStart,
    result,
    bytes,
    delivered,
    fallback,
    method,
    error,
    origin,
    data,
    sessionKey,
    timeout,
  }: {
    requestID: string
    applicationID: string
    applicationPublicKey: string
    blockchainID: string
    serviceNode: string | undefined
    relayStart: [number, number]
    result: number
    bytes: number
    delivered: boolean
    fallback: boolean
    method: string | undefined
    error: string | undefined
    origin: string | undefined
    data: string | undefined
    sessionKey: string | undefined
    timeout?: number
  }): Promise<void> {
    try {
      let elapsedTime = 0
      const relayEnd = process.hrtime(relayStart)

      elapsedTime = (relayEnd[0] * 1e9 + relayEnd[1]) / 1e9

      let fallbackTag = ''

      if (fallback) {
        fallbackTag = ' FALLBACK'
      }

      let serviceURL = ''
      let serviceDomain = ''

      if (serviceNode && !fallback) {
        const node = await getNodeNetworkData(this.redis, serviceNode, requestID)

        serviceURL = node.serviceURL
        serviceDomain = node.serviceDomain
      }

      if (result === 200) {
        logger.log('info', 'SUCCESS' + fallbackTag + ' RELAYING ' + blockchainID + ' req: ' + data, {
          requestID,
          relayType: 'APP',
          typeID: applicationID,
          serviceNode,
          serviceURL,
          serviceDomain,
          elapsedTime,
          error: '',
          origin,
          blockchainID,
          sessionKey,
        })
      } else if (result === 500) {
        logger.log('error', 'FAILURE' + fallbackTag + ' RELAYING ' + blockchainID + ' req: ' + data, {
          requestID,
          relayType: 'APP',
          typeID: applicationID,
          serviceNode,
          serviceURL,
          serviceDomain,
          elapsedTime,
          error,
          origin,
          blockchainID,
          sessionKey,
        })
      } else if (result === 503) {
        logger.log('error', 'INVALID RESPONSE' + fallbackTag + ' RELAYING ' + blockchainID + ' req: ' + data, {
          requestID,
          relayType: 'APP',
          typeID: applicationID,
          serviceNode,
          serviceURL,
          serviceDomain,
          elapsedTime,
          error,
          origin,
          blockchainID,
          sessionKey,
        })
      }

      // Update service node quality with cherry picker
      if (serviceNode) {
        await this.cherryPicker.updateServiceQuality(
          blockchainID,
          applicationID,
          serviceNode,
          elapsedTime,
          result,
          timeout,
          sessionKey
        )
      }

      // Text timestamp
      const relayTimestamp = new Date()

      // Redis timestamp for bulk logs
      const redisTimestamp = Math.floor(new Date().getTime() / 1000)

      // MARKED FOR REMOVAL --------------------------------------
      // InfluxDB
      const pointRelay = new Point('relay')
        .tag('applicationPublicKey', applicationPublicKey)
        .tag('nodePublicKey', serviceNode)
        .tag('method', method)
        .tag('result', result.toString())
        .tag('blockchain', blockchainID) // 0021
        .tag('host', os.hostname())
        .tag('region', process.env.REGION || '')
        .floatField('bytes', bytes)
        .floatField('elapsedTime', elapsedTime.toFixed(4))
        .timestamp(relayTimestamp)

      this.influxWriteAPI.writePoint(pointRelay)

      const pointOrigin = new Point('origin')
        .tag('applicationPublicKey', applicationPublicKey)
        .stringField('origin', origin)
        .timestamp(relayTimestamp)

      this.influxWriteAPI.writePoint(pointOrigin)
      // MARKED FOR REMOVAL --------------------------------------

      // AWS Timestream Metrics
      const nodeType = serviceNode.includes('fallback') ? 'fallback' : 'network'

      const timeStreamDimensions = [
        { Name: 'region', Value: `${process.env.REGION || ''}` },
        { Name: 'applicationPublicKey', Value: `${applicationPublicKey}` },
        { Name: 'nodeType', Value: `${nodeType}` },
        { Name: 'blockchainID', Value: `${blockchainID}` },
        { Name: 'method', Value: `${method || 'none'}` },
        { Name: 'origin', Value: `${origin || 'none'}` },
        { Name: 'result', Value: `${result}` },
      ]

      // console.log(timeStreamDimensions)

      const timeStreamMeasure = {
        Dimensions: timeStreamDimensions,
        MeasureName: 'elapsedTime',
        MeasureValue: `${parseFloat(elapsedTime.toFixed(4))}`,
        MeasureValueType: 'DOUBLE',
        Time: Date.now().toString(),
      }

      const records = [timeStreamMeasure]

      const timestreamDatabaseName = `mainnet-${process.env['NODE_ENV']}`

      const timestreamWrite = {
        DatabaseName: timestreamDatabaseName,
        TableName: 'relay',
        Records: records,
      }

      const request = this.timestreamClient.writeRecords(timestreamWrite)

      await request.promise()

      // Store errors in redis and every 10 seconds, push to postgres
      const redisErrorKey = 'errors-' + this.processUID

      // Bulk insert relay / error metrics
      const errorValues = [
        relayTimestamp,
        applicationPublicKey,
        blockchainID,
        serviceNode,
        elapsedTime,
        bytes,
        method,
        error,
      ]

      if (result !== 200) {
        await this.processBulkErrors([errorValues], redisTimestamp, redisErrorKey, logger)
      }
    } catch (err) {
      logger.log('error', err.stack)
    }
  }

  async processBulkErrors(
    // eslint-disable-next-line @typescript-eslint/no-explicit-any
    bulkData: any[],
    currentTimestamp: number,
    redisKey: string,
    processlogger: CustomLogger
  ): Promise<void> {
    const redisListAge = await this.redis.get('age-' + redisKey)
    const redisListSize = await this.redis.llen(redisKey)

    // List has been started in redis and needs to be pushed as timestamp is > 10 seconds old
    if (redisListAge && redisListSize > 0 && currentTimestamp > parseInt(redisListAge) + 10) {
      await this.redis.set('age-' + redisKey, currentTimestamp)
      await this.pushBulkErrors(bulkData, redisListSize, redisKey, processlogger)
    } else {
      await this.redis.rpush(redisKey, JSON.stringify(bulkData))
    }

    if (!redisListAge) {
      await this.redis.set('age-' + redisKey, currentTimestamp)
    }
  }

  async pushBulkErrors(
    // eslint-disable-next-line @typescript-eslint/no-explicit-any
    bulkData: any[],
    redisListSize: number,
    redisKey: string,
    processlogger: CustomLogger
  ): Promise<void> {
    for (let count = 0; count < redisListSize; count++) {
      const redisRecord = await this.redis.lpop(redisKey)

      if (redisRecord) {
        bulkData.push(JSON.parse(redisRecord))
      }
    }
    if (bulkData.length > 0) {
      const metricsQuery = pgFormat('INSERT INTO %I VALUES %L', 'error', bulkData)

      this.pgPool.connect((err, client, release) => {
        if (err) {
          processlogger.log('error', 'Error acquiring client ' + err.stack)
        }
        client.query(metricsQuery, (metricsErr, result) => {
          release()
          if (metricsErr) {
            processlogger.log('error', 'Error executing query on pgpool ' + metricsQuery + ' ' + err.stack)
          }
        })
      })
    }
  }
}<|MERGE_RESOLUTION|>--- conflicted
+++ resolved
@@ -1,26 +1,19 @@
+import process from 'process'
 import { CustomLogger } from 'ajv'
+import AWS from 'aws-sdk'
 import { Redis } from 'ioredis'
 import { Pool as PGPool } from 'pg'
 
 import pgFormat from 'pg-format'
-<<<<<<< HEAD
-import { CustomLogger } from 'ajv'
-const logger = require('../services/logger')
-const os = require('os')
-
+
+import { HttpErrors } from '@loopback/rest'
 import { Point, WriteApi } from '@influxdata/influxdb-client'
-import AWS from 'aws-sdk'
-import process from 'process'
-=======
-import { HttpErrors } from '@loopback/rest'
-
-import { InfluxDB, Point } from '@influxdata/influxdb-client'
+
 import { getNodeNetworkData } from '../utils/cache'
 import { CherryPicker } from './cherry-picker'
 const os = require('os')
 const logger = require('../services/logger')
 
-const region = process.env.REGION || '' // Can be empty
 const influxURL = process.env.INFLUX_URL || ''
 const influxToken = process.env.INFLUX_TOKEN || ''
 const influxOrg = process.env.INFLUX_ORG || ''
@@ -34,11 +27,6 @@
 if (!influxOrg) {
   throw new HttpErrors.InternalServerError('INFLUX_ORG required in ENV')
 }
-
-const influxBucket = process.env.NODE_ENV === 'production' ? 'mainnetRelay' : 'mainnetRelayStaging'
-const influxClient = new InfluxDB({ url: influxURL, token: influxToken })
-const writeApi = influxClient.getWriteApi(influxOrg, influxBucket)
->>>>>>> 40981f0f
 
 export class MetricsRecorder {
   redis: Redis
