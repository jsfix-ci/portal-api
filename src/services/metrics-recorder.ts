--- conflicted
+++ resolved
@@ -115,13 +115,9 @@
           relayType: 'APP',
           typeID: applicationID,
           serviceNode,
-<<<<<<< HEAD
           serviceURL,
           serviceDomain,
-          elapsedTime: elapsedTimeMs,
-=======
           elapsedTime,
->>>>>>> f5a20012
           error: '',
           origin,
           blockchainID,
@@ -133,13 +129,9 @@
           relayType: 'APP',
           typeID: applicationID,
           serviceNode,
-<<<<<<< HEAD
           serviceURL,
           serviceDomain,
-          elapsedTime: elapsedTimeMs,
-=======
           elapsedTime,
->>>>>>> f5a20012
           error,
           origin,
           blockchainID,
@@ -151,13 +143,9 @@
           relayType: 'APP',
           typeID: applicationID,
           serviceNode,
-<<<<<<< HEAD
           serviceURL,
           serviceDomain,
-          elapsedTime: elapsedTimeMs,
-=======
           elapsedTime,
->>>>>>> f5a20012
           error,
           origin,
           blockchainID,
