--- conflicted
+++ resolved
@@ -40,12 +40,8 @@
     applicationPublicKey,
     pocketAAT,
     pocketConfiguration,
-<<<<<<< HEAD
     session,
-=======
-    pocketSession,
     path,
->>>>>>> b26739c1
   }: ChainIDFilterOptions): Promise<CheckResult> {
     const { key } = session
 
@@ -202,12 +198,8 @@
     pocketAAT,
     sessionHash,
     pocketConfiguration,
-<<<<<<< HEAD
     session,
-=======
-    pocketSession,
     path,
->>>>>>> b26739c1
   }: GetNodesChainLogsOptions): Promise<NodeChainLog[]> {
     const nodeChainLogs: NodeChainLog[] = []
     const promiseStack: Promise<NodeChainLog>[] = []
@@ -233,12 +225,8 @@
         pocketAAT,
         sessionHash,
         pocketConfiguration,
-<<<<<<< HEAD
         session,
-=======
-        pocketSession,
         path,
->>>>>>> b26739c1
       }
 
       promiseStack.push(this.getNodeChainLog(options))
@@ -287,19 +275,13 @@
     applicationID,
     applicationPublicKey,
     pocketAAT,
-<<<<<<< HEAD
     session,
-=======
-    pocketConfiguration,
-    pocketSession,
     path,
->>>>>>> b26739c1
   }: GetNodeChainLogOptions): Promise<NodeChainLog> {
     const { key, nodes } = session || {}
     // Pull the current block from each node using the blockchain's chainCheck as the relay
     const relayStart = process.hrtime()
 
-<<<<<<< HEAD
     let relay: RelayResponse | Error
 
     try {
@@ -307,7 +289,7 @@
         blockchain: blockchainID,
         data: chainCheck,
         method: '',
-        path: '',
+        path,
         node,
         pocketAAT,
         session: session,
@@ -320,20 +302,6 @@
     } catch (error) {
       relay = error
     }
-=======
-    const relayResponse = await pocket.sendRelay(
-      chainCheck,
-      blockchainID,
-      pocketAAT,
-      this.updateConfigurationTimeout(pocketConfiguration),
-      undefined,
-      'POST' as HTTPMethod,
-      path,
-      node,
-      false,
-      undefined
-    )
->>>>>>> b26739c1
 
     const { serviceURL, serviceDomain } = await getNodeNetworkData(this.redis, node.publicKey, requestID)
 
@@ -458,39 +426,6 @@
 
     return nodeChainLog
   }
-<<<<<<< HEAD
-=======
-
-  updateConfigurationConsensus(pocketConfiguration: Configuration): Configuration {
-    return new Configuration(
-      pocketConfiguration.maxDispatchers,
-      pocketConfiguration.maxSessions,
-      5,
-      2000,
-      false,
-      pocketConfiguration.sessionBlockFrequency,
-      pocketConfiguration.blockTime,
-      pocketConfiguration.maxSessionRefreshRetries,
-      pocketConfiguration.validateRelayResponses,
-      pocketConfiguration.rejectSelfSignedCertificates
-    )
-  }
-
-  updateConfigurationTimeout(pocketConfiguration: Configuration): Configuration {
-    return new Configuration(
-      pocketConfiguration.maxDispatchers,
-      pocketConfiguration.maxSessions,
-      pocketConfiguration.consensusNodeCount,
-      2000,
-      pocketConfiguration.acceptDisputedResponses,
-      pocketConfiguration.sessionBlockFrequency,
-      pocketConfiguration.blockTime,
-      pocketConfiguration.maxSessionRefreshRetries,
-      pocketConfiguration.validateRelayResponses,
-      pocketConfiguration.rejectSelfSignedCertificates
-    )
-  }
->>>>>>> b26739c1
 }
 
 type NodeChainLog = {
@@ -508,12 +443,8 @@
   pocketAAT: PocketAAT
   pocketConfiguration: Configuration
   sessionHash: string
-<<<<<<< HEAD
   session: Session
-=======
-  pocketSession: Session
   path?: string
->>>>>>> b26739c1
 }
 
 interface GetNodesChainLogsOptions extends BaseChainLogOptions {
@@ -535,10 +466,6 @@
   applicationPublicKey: string
   pocketAAT: PocketAAT
   pocketConfiguration: Configuration
-<<<<<<< HEAD
   session: Session
-=======
-  pocketSession: Session
   path?: string
->>>>>>> b26739c1
 }