import { Redis } from 'ioredis'
import { Configuration, HTTPMethod, Session, Node, Pocket, PocketAAT, RelayResponse } from '@pokt-network/pocket-js'
import { MetricsRecorder } from '../services/metrics-recorder'
import { blockHexToDecimal } from '../utils/block'
import { getNodeNetworkData, removeNodeFromSession } from '../utils/cache'
import { MAX_RELAYS_ERROR } from '../utils/constants'
import { checkEnforcementJSON } from '../utils/enforcements'
import { hashBlockchainNodes } from '../utils/helpers'
import { CheckResult } from '../utils/types'

const logger = require('../services/logger')

export class ChainChecker {
  redis: Redis
  metricsRecorder: MetricsRecorder
  origin: string

  constructor(redis: Redis, metricsRecorder: MetricsRecorder, origin: string) {
    this.redis = redis
    this.metricsRecorder = metricsRecorder
    this.origin = origin
  }

  async chainIDFilter({
    nodes,
    requestID,
    chainCheck,
    chainID,
    blockchainID,
    pocket,
    applicationID,
    applicationPublicKey,
    pocketAAT,
    pocketConfiguration,
    pocketSession,
  }: ChainIDFilterOptions): Promise<CheckResult> {
<<<<<<< HEAD
    const sessionHash = await hashBlockchainNodes(blockchainID, pocketSession.sessionNodes, this.redis)
=======
    const sessionHash = hashBlockchainNodes(blockchainID, nodes)
>>>>>>> da656b4d

    const CheckedNodes: Node[] = []
    let CheckedNodesList: string[] = []

    // Value is an array of node public keys that have passed Chain checks for this session in the past 5 minutes
    const checkedNodesKey = `chain-check-${sessionHash}`
    const CheckedNodesCached = await this.redis.get(checkedNodesKey)

    const cached = Boolean(CheckedNodesCached)

    if (cached) {
      CheckedNodesList = JSON.parse(CheckedNodesCached)
      for (const node of nodes) {
        if (CheckedNodesList.includes(node.publicKey)) {
          CheckedNodes.push(node)
        }
      }
      // logger.log('info', 'CHAIN CHECK CACHE: ' + CheckedNodes.length + ' nodes returned');
      return { nodes: CheckedNodes, cached }
    }

    // Cache is stale, start a new cache fill
    // First check cache lock key; if lock key exists, return full node set
    const ChainLock = await this.redis.get('lock-' + checkedNodesKey)

    if (ChainLock) {
      return { nodes, cached }
    } else {
      // Set lock as this thread checks the Chain with 60 second ttl.
      // If any major errors happen below, it will retry the Chain check every 60 seconds.
      await this.redis.set('lock-' + checkedNodesKey, 'true', 'EX', 60)
    }

    // Fires all 5 Chain checks Chainhronously then assembles the results
    const options: GetNodesChainLogsOptions = {
      nodes,
      requestID,
      chainCheck,
      blockchainID,
      applicationID,
      applicationPublicKey,
      pocket,
      pocketAAT,
      sessionHash,
      pocketConfiguration,
      pocketSession,
    }
    const nodeChainLogs = await this.getNodeChainLogs(options)

    // Go through nodes and add all nodes that are current or within 1 block -- this allows for block processing times
    for (const nodeChainLog of nodeChainLogs) {
      // const relayStart = process.hrtime()

      const { serviceURL, serviceDomain } = await getNodeNetworkData(this.redis, nodeChainLog.node.publicKey, requestID)

      if (nodeChainLog.chainID === chainID) {
        logger.log(
          'info',
          'CHAIN CHECK SUCCESS: ' + nodeChainLog.node.publicKey + ' chainID: ' + nodeChainLog.chainID,
          {
            requestID: requestID,
            relayType: '',
            typeID: '',
            serviceNode: nodeChainLog.node.publicKey,
            error: '',
            elapsedTime: '',
            blockchainID,
            origin: this.origin,
            serviceURL,
            serviceDomain,
            sessionHash,
          }
        )

        // Correct chain: add to nodes list
        CheckedNodes.push(nodeChainLog.node)
        CheckedNodesList.push(nodeChainLog.node.publicKey)
      } else {
        logger.log(
          'info',
          'CHAIN CHECK FAILURE: ' + nodeChainLog.node.publicKey + ' chainID: ' + nodeChainLog.chainID,
          {
            requestID: requestID,
            relayType: '',
            typeID: '',
            serviceNode: nodeChainLog.node.publicKey,
            error: '',
            elapsedTime: '',
            blockchainID,
            origin: this.origin,
            serviceURL,
            serviceDomain,
            sessionHash,
          }
        )
      }
    }

    logger.log('info', 'CHAIN CHECK COMPLETE: ' + CheckedNodes.length + ' nodes on chain', {
      requestID: requestID,
      relayType: '',
      typeID: '',
      serviceNode: '',
      error: '',
      elapsedTime: '',
      blockchainID,
      origin: this.origin,
      sessionHash,
    })
    await this.redis.set(
      checkedNodesKey,
      JSON.stringify(CheckedNodesList),
      'EX',
      CheckedNodes.length > 0 ? 600 : 30 // will retry Chain check every 30 seconds if no nodes are in Chain
    )

    // If one or more nodes of this session are not in Chain, fire a consensus relay with the same check.
    // This will penalize the out-of-Chain nodes and cause them to get slashed for reporting incorrect data.
    if (CheckedNodes.length < nodes.length) {
      const consensusResponse = await pocket.sendRelay(
        chainCheck,
        blockchainID,
        pocketAAT,
        this.updateConfigurationConsensus(pocketConfiguration),
        undefined,
        'POST' as HTTPMethod,
        undefined,
        undefined,
        true
      )

      logger.log('info', 'CHAIN CHECK CHALLENGE: ' + JSON.stringify(consensusResponse), {
        requestID: requestID,
        relayType: '',
        typeID: '',
        serviceNode: '',
        error: '',
        elapsedTime: '',
        blockchainID,
        origin: this.origin,
        sessionHash,
      })
    }
    return { nodes: CheckedNodes, cached }
  }

  async getNodeChainLogs({
    nodes,
    requestID,
    chainCheck,
    blockchainID,
    applicationID,
    applicationPublicKey,
    pocket,
    pocketAAT,
    sessionHash,
    pocketConfiguration,
    pocketSession,
  }: GetNodesChainLogsOptions): Promise<NodeChainLog[]> {
    const nodeChainLogs: NodeChainLog[] = []
    const promiseStack: Promise<NodeChainLog>[] = []

    // Set to junk values first so that the Promise stack can fill them later
    const rawNodeChainLogs: NodeChainLog[] = [
      <NodeChainLog>{},
      <NodeChainLog>{},
      <NodeChainLog>{},
      <NodeChainLog>{},
      <NodeChainLog>{},
    ]

    for (const node of nodes) {
      const options: GetNodeChainLogOptions = {
        node,
        requestID,
        chainCheck,
        blockchainID,
        applicationID,
        applicationPublicKey,
        pocket,
        pocketAAT,
        sessionHash,
        pocketConfiguration,
        pocketSession,
      }

      promiseStack.push(this.getNodeChainLog(options))
    }

    ;[
      rawNodeChainLogs[0],
      rawNodeChainLogs[1],
      rawNodeChainLogs[2],
      rawNodeChainLogs[3],
      rawNodeChainLogs[4],
      rawNodeChainLogs[5],
      rawNodeChainLogs[6],
      rawNodeChainLogs[7],
    ] = await Promise.all(promiseStack)

    for (const rawNodeChainLog of rawNodeChainLogs) {
      if (typeof rawNodeChainLog === 'object' && (rawNodeChainLog?.chainID as unknown as string) !== '') {
        nodeChainLogs.push(rawNodeChainLog)
      }
    }
    return nodeChainLogs
  }

  async getNodeChainLog({
    node,
    requestID,
    chainCheck,
    blockchainID,
    pocket,
    applicationID,
    applicationPublicKey,
    pocketAAT,
    pocketConfiguration,
    pocketSession,
  }: GetNodeChainLogOptions): Promise<NodeChainLog> {
    const { sessionKey, sessionNodes } = pocketSession || {}
    // Pull the current block from each node using the blockchain's chainCheck as the relay
    const relayStart = process.hrtime()

    const relayResponse = await pocket.sendRelay(
      chainCheck,
      blockchainID,
      pocketAAT,
      this.updateConfigurationTimeout(pocketConfiguration),
      undefined,
      'POST' as HTTPMethod,
      undefined,
      node,
      false,
      undefined
    )

    const { serviceURL, serviceDomain } = await getNodeNetworkData(this.redis, node.publicKey, requestID)

    if (relayResponse instanceof RelayResponse && checkEnforcementJSON(relayResponse.payload)) {
      const payload = JSON.parse(relayResponse.payload)

      // Create a NodeChainLog for each node with current chainID
      const nodeChainLog = {
        node: node,
        chainID: blockHexToDecimal(payload.result),
      } as NodeChainLog

      logger.log('info', 'CHAIN CHECK RESULT: ' + JSON.stringify(nodeChainLog), {
        requestID: requestID,
        relayType: '',
        typeID: '',
        serviceNode: node.publicKey,
        error: '',
        elapsedTime: '',
        blockchainID,
        origin: this.origin,
        serviceURL,
        serviceDomain,
        sessionKey,
      })

      // Success
      return nodeChainLog
    } else if (relayResponse instanceof Error) {
      logger.log('error', 'CHAIN CHECK ERROR: ' + JSON.stringify(relayResponse), {
        requestID: requestID,
        relayType: '',
        typeID: '',
        serviceNode: node.publicKey,
        error: '',
        elapsedTime: '',
        blockchainID,
        origin: this.origin,
        serviceURL,
        serviceDomain,
        sessionKey,
      })

      let error = relayResponse.message

      if (error === MAX_RELAYS_ERROR) {
        await removeNodeFromSession(this.redis, blockchainID, sessionNodes, node.publicKey)
      }

      if (typeof relayResponse.message === 'object') {
        error = JSON.stringify(relayResponse.message)
      }

      this.metricsRecorder
        .recordMetric({
          requestID: requestID,
          applicationID: applicationID,
          applicationPublicKey: applicationPublicKey,
          blockchainID,
          serviceNode: node.publicKey,
          relayStart,
          result: 500,
          bytes: Buffer.byteLength('WRONG CHAIN', 'utf8'),
          fallback: false,
          method: 'chaincheck',
          error,
          code: undefined,
          origin: this.origin,
          data: undefined,
          pocketSession,
        })
        .catch(function log(e) {
          logger.log('error', 'Error recording metrics: ' + e, {
            requestID: requestID,
            relayType: 'APP',
            typeID: applicationID,
            serviceNode: node.publicKey,
          })
        })
    } else {
      logger.log('error', 'CHAIN CHECK ERROR UNHANDLED: ' + JSON.stringify(relayResponse), {
        requestID: requestID,
        relayType: '',
        typeID: '',
        serviceNode: node.publicKey,
        error: '',
        elapsedTime: '',
        blockchainID,
        origin: this.origin,
        serviceURL,
        serviceDomain,
        sessionKey,
      })

      this.metricsRecorder
        .recordMetric({
          requestID: requestID,
          applicationID: applicationID,
          applicationPublicKey: applicationPublicKey,
          blockchainID,
          serviceNode: node.publicKey,
          relayStart,
          result: 500,
          bytes: Buffer.byteLength('WRONG CHAIN', 'utf8'),
          fallback: false,
          method: 'chaincheck',
          error: JSON.stringify(relayResponse),
          code: undefined,
          origin: this.origin,
          data: undefined,
          pocketSession,
        })
        .catch(function log(e) {
          logger.log('error', 'Error recording metrics: ' + e, {
            requestID: requestID,
            relayType: 'APP',
            typeID: applicationID,
            serviceNode: node.publicKey,
          })
        })
    }
    // Failed
    const nodeChainLog = { node: node, chainID: 0 } as NodeChainLog

    return nodeChainLog
  }

  updateConfigurationConsensus(pocketConfiguration: Configuration): Configuration {
    return new Configuration(
      pocketConfiguration.maxDispatchers,
      pocketConfiguration.maxSessions,
      5,
      2000,
      false,
      pocketConfiguration.sessionBlockFrequency,
      pocketConfiguration.blockTime,
      pocketConfiguration.maxSessionRefreshRetries,
      pocketConfiguration.validateRelayResponses,
      pocketConfiguration.rejectSelfSignedCertificates
    )
  }

  updateConfigurationTimeout(pocketConfiguration: Configuration): Configuration {
    return new Configuration(
      pocketConfiguration.maxDispatchers,
      pocketConfiguration.maxSessions,
      pocketConfiguration.consensusNodeCount,
      4000,
      pocketConfiguration.acceptDisputedResponses,
      pocketConfiguration.sessionBlockFrequency,
      pocketConfiguration.blockTime,
      pocketConfiguration.maxSessionRefreshRetries,
      pocketConfiguration.validateRelayResponses,
      pocketConfiguration.rejectSelfSignedCertificates
    )
  }
}

type NodeChainLog = {
  node: Node
  chainID: number
}

interface BaseChainLogOptions {
  requestID: string
  chainCheck: string
  blockchainID: string
  applicationID: string
  applicationPublicKey: string
  pocket: Pocket
  pocketAAT: PocketAAT
  pocketConfiguration: Configuration
  sessionHash: string
  pocketSession: Session
}

interface GetNodesChainLogsOptions extends BaseChainLogOptions {
  nodes: Node[]
}

interface GetNodeChainLogOptions extends BaseChainLogOptions {
  node: Node
}

export type ChainIDFilterOptions = {
  nodes: Node[]
  requestID: string
  chainCheck: string
  chainID: number
  blockchainID: string
  pocket: Pocket
  applicationID: string
  applicationPublicKey: string
  pocketAAT: PocketAAT
  pocketConfiguration: Configuration
  pocketSession: Session
}<|MERGE_RESOLUTION|>--- conflicted
+++ resolved
@@ -34,11 +34,7 @@
     pocketConfiguration,
     pocketSession,
   }: ChainIDFilterOptions): Promise<CheckResult> {
-<<<<<<< HEAD
     const sessionHash = await hashBlockchainNodes(blockchainID, pocketSession.sessionNodes, this.redis)
-=======
-    const sessionHash = hashBlockchainNodes(blockchainID, nodes)
->>>>>>> da656b4d
 
     const CheckedNodes: Node[] = []
     let CheckedNodesList: string[] = []
