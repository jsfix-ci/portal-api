import { Configuration, HTTPMethod, Node, Pocket, PocketAAT, RelayResponse } from '@pokt-network/pocket-js'
import { MetricsRecorder } from '../services/metrics-recorder'
import { Redis } from 'ioredis'
import { checkEnforcementJSON } from '../utils'
var crypto = require('crypto')

const logger = require('../services/logger')

export class ChainChecker {
  redis: Redis
  metricsRecorder: MetricsRecorder

  constructor(redis: Redis, metricsRecorder: MetricsRecorder) {
    this.redis = redis
    this.metricsRecorder = metricsRecorder
  }

  async chainIDFilter({
    nodes,
    requestID,
    chainCheck,
    chainID,
    blockchain,
    pocket,
    applicationID,
    applicationPublicKey,
    pocketAAT,
    pocketConfiguration,
  }: ChainIDFilterOptions): Promise<Node[]> {
    let CheckedNodes: Node[] = []
    let CheckedNodesList: String[] = []

    // Key is "chainID - a hash of the all the nodes in this session, sorted by public key"
    // Value is an array of node public keys that have passed Chain checks for this session in the past 5 minutes
    const CheckedNodesKey =
      chainID +
      '-' +
      crypto
        .createHash('sha256')
        .update(
          JSON.stringify(
            nodes.sort((a, b) => (a.publicKey > b.publicKey ? 1 : b.publicKey > a.publicKey ? -1 : 0)),
            (k, v) => (k != 'publicKey' ? v : undefined)
          )
        )
        .digest('hex')
    const CheckedNodesCached = await this.redis.get(CheckedNodesKey)

    if (CheckedNodesCached) {
      CheckedNodesList = JSON.parse(CheckedNodesCached)
      for (const node of nodes) {
        if (CheckedNodesList.includes(node.publicKey)) {
          CheckedNodes.push(node)
        }
      }
      // logger.log('info', 'CHAIN CHECK CACHE: ' + CheckedNodes.length + ' nodes returned');
      return CheckedNodes
    }

    // Cache is stale, start a new cache fill
    // First check cache lock key; if lock key exists, return full node set
    const ChainLock = await this.redis.get('lock-' + CheckedNodesKey)
    if (ChainLock) {
      return nodes
    } else {
      // Set lock as this thread checks the Chain with 60 second ttl.
      // If any major errors happen below, it will retry the Chain check every 60 seconds.
      await this.redis.set('lock-' + CheckedNodesKey, 'true', 'EX', 60)
    }

    // Fires all 5 Chain checks Chainhronously then assembles the results
    const options: GetNodesChainLogsOptions = {
      nodes,
      requestID,
      chainCheck,
      blockchain,
      applicationID,
      applicationPublicKey,
      pocket,
      pocketAAT,
      pocketConfiguration,
    }
    const nodeChainLogs = await this.getNodeChainLogs(options)

    // Go through nodes and add all nodes that are current or within 1 block -- this allows for block processing times
    for (const nodeChainLog of nodeChainLogs) {
      let relayStart = process.hrtime()

      if (nodeChainLog.chainID === chainID) {
        logger.log(
          'info',
          'CHAIN CHECK SUCCESS: ' + nodeChainLog.node.publicKey + ' chainID: ' + nodeChainLog.chainID,
          {
            requestID: requestID,
            relayType: '',
            typeID: '',
            serviceNode: nodeChainLog.node.publicKey,
            error: '',
            elapsedTime: '',
          }
        )

        // Correct chain: add to nodes list
        CheckedNodes.push(nodeChainLog.node)
        CheckedNodesList.push(nodeChainLog.node.publicKey)
      } else {
        logger.log(
          'info',
          'CHAIN CHECK FAILURE: ' + nodeChainLog.node.publicKey + ' chainID: ' + nodeChainLog.chainID,
          {
            requestID: requestID,
            relayType: '',
            typeID: '',
            serviceNode: nodeChainLog.node.publicKey,
            error: '',
            elapsedTime: '',
          }
        )
      }
    }

    logger.log('info', 'CHAIN CHECK COMPLETE: ' + CheckedNodes.length + ' nodes on chain', {
      requestID: requestID,
      relayType: '',
      typeID: '',
      serviceNode: '',
      error: '',
      elapsedTime: '',
    })
    await this.redis.set(
      CheckedNodesKey,
      JSON.stringify(CheckedNodesList),
      'EX',
      CheckedNodes.length > 0 ? 600 : 30 // will retry Chain check every 30 seconds if no nodes are in Chain
    )

    // If one or more nodes of this session are not in Chain, fire a consensus relay with the same check.
    // This will penalize the out-of-Chain nodes and cause them to get slashed for reporting incorrect data.
    if (CheckedNodes.length < 5) {
      const consensusResponse = await pocket.sendRelay(
        chainCheck,
        blockchain,
        pocketAAT,
        this.updateConfigurationConsensus(pocketConfiguration),
        undefined,
        'POST' as HTTPMethod,
        undefined,
        undefined,
        true
      )
      logger.log('info', 'CHAIN CHECK CHALLENGE: ' + JSON.stringify(consensusResponse), {
        requestID: requestID,
        relayType: '',
        typeID: '',
        serviceNode: '',
        error: '',
        elapsedTime: '',
      })
    }
    return CheckedNodes
  }

<<<<<<< HEAD
  async getNodeChainLogs({
    nodes,
    requestID,
    chainCheck,
    blockchain,
    pocket,
    pocketAAT,
    pocketConfiguration,
  }: GetNodesChainLogsOptions): Promise<NodeChainLog[]> {
=======
  async getNodeChainLogs(
    nodes: Node[],
    requestID: string,
    chainCheck: string,
    blockchain: string,
    applicationID: string,
    applicationPublicKey: string,
    pocket: Pocket,
    pocketAAT: PocketAAT,
    pocketConfiguration: Configuration
  ): Promise<NodeChainLog[]> {
>>>>>>> 58e557be
    const nodeChainLogs: NodeChainLog[] = []
    const promiseStack: Promise<NodeChainLog>[] = []

    // Set to junk values first so that the Promise stack can fill them later
    let rawNodeChainLogs: any[] = ['', '', '', '', '']

    for (const node of nodes) {
<<<<<<< HEAD
      const options: GetNodeChainLogOptions = {
        node,
        requestID,
        chainCheck,
        blockchain,
        pocket,
        pocketAAT,
        pocketConfiguration,
      }
      promiseStack.push(this.getNodeChainLog(options))
=======
      promiseStack.push(
        this.getNodeChainLog(
          node,
          requestID,
          chainCheck,
          blockchain,
          applicationID,
          applicationPublicKey,
          pocket,
          pocketAAT,
          pocketConfiguration
        )
      )
>>>>>>> 58e557be
    }

    ;[
      rawNodeChainLogs[0],
      rawNodeChainLogs[1],
      rawNodeChainLogs[2],
      rawNodeChainLogs[3],
      rawNodeChainLogs[4],
    ] = await Promise.all(promiseStack)

    for (const rawNodeChainLog of rawNodeChainLogs) {
      if (typeof rawNodeChainLog === 'object' && rawNodeChainLog.chainID !== '') {
        nodeChainLogs.push(rawNodeChainLog)
      }
    }
    return nodeChainLogs
  }

<<<<<<< HEAD
  async getNodeChainLog({
    node,
    requestID,
    chainCheck,
    blockchain,
    pocket,
    pocketAAT,
    pocketConfiguration,
  }: GetNodeChainLogOptions): Promise<NodeChainLog> {
=======
  async getNodeChainLog(
    node: Node,
    requestID: string,
    chainCheck: string,
    blockchain: string,
    applicationID: string,
    applicationPublicKey: string,
    pocket: Pocket,
    pocketAAT: PocketAAT,
    pocketConfiguration: Configuration
  ): Promise<NodeChainLog> {
>>>>>>> 58e557be
    logger.log('info', 'CHAIN CHECK START', {
      requestID: requestID,
      relayType: '',
      typeID: '',
      serviceNode: node.publicKey,
      error: '',
      elapsedTime: '',
    })

    // Pull the current block from each node using the blockchain's chainCheck as the relay
    let relayStart = process.hrtime()

    const relayResponse = await pocket.sendRelay(
      chainCheck,
      blockchain,
      pocketAAT,
      this.updateConfigurationTimeout(pocketConfiguration),
      undefined,
      'POST' as HTTPMethod,
      undefined,
      node,
      false
    )

    if (relayResponse instanceof RelayResponse && checkEnforcementJSON(relayResponse.payload)) {
      const payload = JSON.parse(relayResponse.payload)

      // Create a NodeChainLog for each node with current chainID
      const nodeChainLog = {
        node: node,
        chainID: parseInt(payload.result, 16),
      } as NodeChainLog
      logger.log('info', 'CHAIN CHECK RESULT: ' + JSON.stringify(nodeChainLog), {
        requestID: requestID,
        relayType: '',
        typeID: '',
        serviceNode: node.publicKey,
        error: '',
        elapsedTime: '',
      })

      // Success
      return nodeChainLog
    } else if (relayResponse instanceof Error) {
      logger.log('error', 'CHAIN CHECK ERROR: ' + JSON.stringify(relayResponse), {
        requestID: requestID,
        relayType: '',
        typeID: '',
        serviceNode: node.publicKey,
        error: '',
        elapsedTime: '',
      })

      let error = relayResponse.message
      if (typeof relayResponse.message === 'object') {
        error = JSON.stringify(relayResponse.message)
      }
      await this.metricsRecorder.recordMetric({
        requestID: requestID,
        applicationID: applicationID,
        appPubKey: applicationPublicKey,
        blockchain,
        serviceNode: node.publicKey,
        relayStart,
        result: 500,
        bytes: Buffer.byteLength('WRONG CHAIN', 'utf8'),
        delivered: false,
        fallback: false,
        method: 'chaincheck',
        error,
      })
    } else {
      logger.log('error', 'CHAIN CHECK ERROR UNHANDLED: ' + JSON.stringify(relayResponse), {
        requestID: requestID,
        relayType: '',
        typeID: '',
        serviceNode: node.publicKey,
        error: '',
        elapsedTime: '',
      })

      await this.metricsRecorder.recordMetric({
        requestID: requestID,
        applicationID: applicationID,
        appPubKey: applicationPublicKey,
        blockchain,
        serviceNode: node.publicKey,
        relayStart,
        result: 500,
        bytes: Buffer.byteLength('WRONG CHAIN', 'utf8'),
        delivered: false,
        fallback: false,
        method: 'chaincheck',
        error: JSON.stringify(relayResponse),
      })
    }
    // Failed
    const nodeChainLog = { node: node, chainID: 0 } as NodeChainLog
    return nodeChainLog
  }

  updateConfigurationConsensus(pocketConfiguration: Configuration) {
    return new Configuration(
      pocketConfiguration.maxDispatchers,
      pocketConfiguration.maxSessions,
      5,
      2000,
      false,
      pocketConfiguration.sessionBlockFrequency,
      pocketConfiguration.blockTime,
      pocketConfiguration.maxSessionRefreshRetries,
      pocketConfiguration.validateRelayResponses,
      pocketConfiguration.rejectSelfSignedCertificates
    )
  }

  updateConfigurationTimeout(pocketConfiguration: Configuration) {
    return new Configuration(
      pocketConfiguration.maxDispatchers,
      pocketConfiguration.maxSessions,
      pocketConfiguration.consensusNodeCount,
      4000,
      pocketConfiguration.acceptDisputedResponses,
      pocketConfiguration.sessionBlockFrequency,
      pocketConfiguration.blockTime,
      pocketConfiguration.maxSessionRefreshRetries,
      pocketConfiguration.validateRelayResponses,
      pocketConfiguration.rejectSelfSignedCertificates
    )
  }
}

type NodeChainLog = {
  node: Node
  chainID: number
}

interface BaseChainLogOptions {
  requestID: string
  chainCheck: string
  blockchain: string
  pocket: Pocket
  pocketAAT: PocketAAT
  pocketConfiguration: Configuration
}

interface GetNodesChainLogsOptions extends BaseChainLogOptions {
  nodes: Node[]
}

interface GetNodeChainLogOptions extends BaseChainLogOptions {
  node: Node
}

export type ChainIDFilterOptions = {
  nodes: Node[]
  requestID: string
  chainCheck: string
  chainID: number
  blockchain: string
  pocket: Pocket
  applicationID: string
  applicationPublicKey: string
  pocketAAT: PocketAAT
  pocketConfiguration: Configuration
}<|MERGE_RESOLUTION|>--- conflicted
+++ resolved
@@ -160,29 +160,17 @@
     return CheckedNodes
   }
 
-<<<<<<< HEAD
   async getNodeChainLogs({
     nodes,
     requestID,
     chainCheck,
     blockchain,
+    applicationID,
+    applicationPublicKey,
     pocket,
     pocketAAT,
     pocketConfiguration,
   }: GetNodesChainLogsOptions): Promise<NodeChainLog[]> {
-=======
-  async getNodeChainLogs(
-    nodes: Node[],
-    requestID: string,
-    chainCheck: string,
-    blockchain: string,
-    applicationID: string,
-    applicationPublicKey: string,
-    pocket: Pocket,
-    pocketAAT: PocketAAT,
-    pocketConfiguration: Configuration
-  ): Promise<NodeChainLog[]> {
->>>>>>> 58e557be
     const nodeChainLogs: NodeChainLog[] = []
     const promiseStack: Promise<NodeChainLog>[] = []
 
@@ -190,32 +178,18 @@
     let rawNodeChainLogs: any[] = ['', '', '', '', '']
 
     for (const node of nodes) {
-<<<<<<< HEAD
       const options: GetNodeChainLogOptions = {
         node,
         requestID,
         chainCheck,
         blockchain,
+        applicationID,
+        applicationPublicKey,
         pocket,
         pocketAAT,
         pocketConfiguration,
       }
       promiseStack.push(this.getNodeChainLog(options))
-=======
-      promiseStack.push(
-        this.getNodeChainLog(
-          node,
-          requestID,
-          chainCheck,
-          blockchain,
-          applicationID,
-          applicationPublicKey,
-          pocket,
-          pocketAAT,
-          pocketConfiguration
-        )
-      )
->>>>>>> 58e557be
     }
 
     ;[
@@ -234,29 +208,17 @@
     return nodeChainLogs
   }
 
-<<<<<<< HEAD
   async getNodeChainLog({
     node,
     requestID,
     chainCheck,
     blockchain,
     pocket,
+    applicationID,
+    applicationPublicKey,
     pocketAAT,
     pocketConfiguration,
   }: GetNodeChainLogOptions): Promise<NodeChainLog> {
-=======
-  async getNodeChainLog(
-    node: Node,
-    requestID: string,
-    chainCheck: string,
-    blockchain: string,
-    applicationID: string,
-    applicationPublicKey: string,
-    pocket: Pocket,
-    pocketAAT: PocketAAT,
-    pocketConfiguration: Configuration
-  ): Promise<NodeChainLog> {
->>>>>>> 58e557be
     logger.log('info', 'CHAIN CHECK START', {
       requestID: requestID,
       relayType: '',
@@ -398,6 +360,8 @@
   requestID: string
   chainCheck: string
   blockchain: string
+  applicationID: string
+  applicationPublicKey: string
   pocket: Pocket
   pocketAAT: PocketAAT
   pocketConfiguration: Configuration
