import { Relayer } from '@pokt-foundation/pocketjs-relayer'
import { Session, Node, PocketAAT } from '@pokt-foundation/pocketjs-types'
import axios, { AxiosRequestConfig, Method } from 'axios'
import { Redis } from 'ioredis'
import jsonrpc, { ErrorObject, IParsedObject } from 'jsonrpc-lite'
import { JSONObject } from '@loopback/context'
import { Configuration, HTTPMethod } from '@pokt-network/pocket-js'
import AatPlans from '../config/aat-plans.json'
import { RelayError } from '../errors/types'
import { Applications } from '../models'
import { BlockchainsRepository } from '../repositories'
import { ChainChecker, ChainIDFilterOptions } from '../services/chain-checker'
import { CherryPicker } from '../services/cherry-picker'
import { MetricsRecorder } from '../services/metrics-recorder'
import { ConsensusFilterOptions, SyncChecker, SyncCheckOptions } from '../services/sync-checker'
import { removeNodeFromSession } from '../utils/cache'
import { MAX_RELAYS_ERROR, SESSION_TIMEOUT, DEFAULT_ALTRUIST_TIMEOUT } from '../utils/constants'
import {
  checkEnforcementJSON,
  isRelayError,
  isUserError,
  checkWhitelist,
  checkSecretKey,
  SecretKeyDetails,
} from '../utils/enforcements'
import { getApplicationPublicKey } from '../utils/helpers'
import { parseJSONRPCError, parseMethod, parseRawData, parseRPCID } from '../utils/parsing'
import { updateConfiguration } from '../utils/pocket'
import { filterCheckedNodes, isCheckPromiseResolved, loadBlockchain } from '../utils/relayer'
import { CheckResult, RelayResponse, SendRelayOptions } from '../utils/types'
import { enforceEVMLimits } from './limiter'
import { NodeSticker } from './node-sticker'

const logger = require('../services/logger')

export class PocketRelayer {
  host: string
  origin: string
  userAgent: string
  ipAddress: string
  relayer: Relayer
  pocketConfiguration: Configuration
  cherryPicker: CherryPicker
  metricsRecorder: MetricsRecorder
  syncChecker: SyncChecker
  chainChecker: ChainChecker
  redis: Redis
  databaseEncryptionKey: string
  secretKey: string
  relayRetries: number
  blockchainsRepository: BlockchainsRepository
  checkDebug: boolean
  altruists: JSONObject
  aatPlan: string
  defaultLogLimitBlocks: number
  session: Session
  alwaysRedirectToAltruists: boolean
  dispatchers: string

  constructor({
    host,
    origin,
    userAgent,
    ipAddress,
    relayer,
    pocketConfiguration,
    cherryPicker,
    metricsRecorder,
    syncChecker,
    chainChecker,
    redis,
    databaseEncryptionKey,
    secretKey,
    relayRetries,
    blockchainsRepository,
    checkDebug,
    altruists,
    aatPlan,
    defaultLogLimitBlocks,
    alwaysRedirectToAltruists = false,
    dispatchers,
  }: {
    host: string
    origin: string
    userAgent: string
    ipAddress: string
    relayer: Relayer
    pocketConfiguration: Configuration
    cherryPicker: CherryPicker
    metricsRecorder: MetricsRecorder
    syncChecker: SyncChecker
    chainChecker: ChainChecker
    redis: Redis
    databaseEncryptionKey: string
    secretKey: string
    relayRetries: number
    blockchainsRepository: BlockchainsRepository
    checkDebug: boolean
    altruists: string
    aatPlan: string
    defaultLogLimitBlocks: number
    alwaysRedirectToAltruists?: boolean
    dispatchers?: string
  }) {
    this.host = host
    this.origin = origin
    this.userAgent = userAgent
    this.ipAddress = ipAddress
    this.relayer = relayer
    this.pocketConfiguration = pocketConfiguration
    this.cherryPicker = cherryPicker
    this.metricsRecorder = metricsRecorder
    this.syncChecker = syncChecker
    this.chainChecker = chainChecker
    this.redis = redis
    this.databaseEncryptionKey = databaseEncryptionKey
    this.secretKey = secretKey
    this.relayRetries = relayRetries
    this.blockchainsRepository = blockchainsRepository
    this.checkDebug = checkDebug
    this.aatPlan = aatPlan
    this.defaultLogLimitBlocks = defaultLogLimitBlocks
    this.alwaysRedirectToAltruists = alwaysRedirectToAltruists
    this.dispatchers = dispatchers

    // Create the array of altruist relayers as last resort
    this.altruists = JSON.parse(altruists)
  }

  async sendRelay({
    rawData,
    relayPath,
    httpMethod,
    application,
    requestID,
    requestTimeOut,
    overallTimeOut,
    relayRetries,
    stickinessOptions,
    logLimitBlocks,
    applicationID,
    applicationPublicKey,
  }: SendRelayOptions): Promise<string | ErrorObject> {
    if (relayRetries !== undefined && relayRetries >= 0) {
      this.relayRetries = relayRetries
    }

    // Actual application's public key
    // TODO: Simplify public key logic once the database discrepancies are fixed
    const applicationPubKey = getApplicationPublicKey(application)

    // ID/Public key of dummy application in case is coming from a gigastake load balancer,
    // used only for metrics.
    applicationPublicKey = applicationPublicKey ? applicationPublicKey : applicationPubKey
    applicationID = applicationID ? applicationID : application.id

    // This converts the raw data into formatted JSON then back to a string for relaying.
    // This allows us to take in both [{},{}] arrays of JSON and plain JSON and removes
    // extraneous characters like newlines and tabs from the rawData.
    // Normally the arrays of JSON do not pass the AJV validation used by Loopback.
    const parsedRawData = parseRawData(rawData)
    const rpcID = parseRPCID(parsedRawData)

    const {
      blockchainEnforceResult,
      blockchainSyncCheck,
      blockchainIDCheck,
      blockchainID,
      blockchainChainID,
      blockchainLogLimitBlocks,
      blockchainPath,
    } = await loadBlockchain(
      this.host,
      this.redis,
      this.blockchainsRepository,
      this.defaultLogLimitBlocks,
      rpcID
    ).catch((e) => {
      logger.log('error', `Incorrect blockchain: ${this.host}`, {
        origin: this.origin,
      })
      throw e
    })

    relayPath = !relayPath && blockchainPath ? blockchainPath : relayPath

    const { preferredNodeAddress } = stickinessOptions
    const nodeSticker = new NodeSticker(
      stickinessOptions,
      blockchainID,
      this.ipAddress,
      this.redis,
      rawData,
      requestID,
      application.id
    )

    const overallStart = process.hrtime()

    // Check for lb-specific log limits
    if (logLimitBlocks === undefined || logLimitBlocks <= 0) {
      logLimitBlocks = blockchainLogLimitBlocks
    }

    const data = JSON.stringify(parsedRawData)
    const limitation = await this.enforceLimits(parsedRawData, blockchainID, requestID, logLimitBlocks)

    if (limitation instanceof ErrorObject) {
      logger.log('error', `LIMITATION ERROR ${blockchainID} req: ${data}`, {
        blockchainID,
        requestID,
        relayType: 'APP',
        error: `${parsedRawData.method} method limitations exceeded.`,
        typeID: application.id,
        serviceNode: '',
        origin: this.origin,
      })
      return limitation
    }
    const method = parseMethod(parsedRawData)
    const fallbackAvailable = this.altruists[blockchainID] !== undefined ? true : false

    try {
      if (!this.alwaysRedirectToAltruists) {
        // Retries if applicable
        for (let x = 0; x <= this.relayRetries; x++) {
          const relayStart = process.hrtime()

          // Compute the overall time taken on this LB request
          const overallCurrent = process.hrtime(overallStart)
          const overallCurrentElasped = Math.round((overallCurrent[0] * 1e9 + overallCurrent[1]) / 1e6)

          if (overallTimeOut && overallCurrentElasped > overallTimeOut) {
            logger.log('error', 'Overall Timeout exceeded: ' + overallTimeOut, {
              requestID,
              relayType: 'APP',
              typeID: application.id,
              serviceNode: '',
            })
            throw new ErrorObject(
              rpcID,
              new jsonrpc.JsonRpcError(`Overall Timeout exceeded: ${overallTimeOut}`, -32051)
            )
          }

          // Send this relay attempt
          const relay = await this._sendRelay({
            data,
            relayPath,
            httpMethod,
            requestID,
            application,
            applicationID,
            applicationPublicKey,
            requestTimeOut,
            blockchainID,
            blockchainEnforceResult,
            blockchainSyncCheck,
            blockchainIDCheck,
            blockchainChainID,
            blockchainPath,
            nodeSticker,
            appPublicKey: applicationPubKey,
            blockchainSyncBackup: String(this.altruists[blockchainID]),
          })

          // TODO: Remove references of relayResponse and change for pocketjs v2 Response object
          if (!(relay instanceof Error)) {
            // Even if the relay is successful, we could get an invalid response from servide node.
            // We attempt to parse the service node response using jsonrpc-lite lib.

            const parsedRelayResponse = jsonrpc.parse(relay.response as string) as IParsedObject

            // If the parsing goes wrong, we get a response with 'invalid' type and the following message.
            // We could get 'invalid' and not a parse error, hence we check both.
            if (parsedRelayResponse.type === 'invalid' && parsedRelayResponse.payload.message === 'Parse error') {
              throw new ErrorObject(
                rpcID,
                new jsonrpc.JsonRpcError('Service Node returned an invalid response', -32065)
              )
            }
            // Check for user error to bubble these up to the API
            let userErrorMessage = ''
            let userErrorCode = ''

            if (isUserError(relay.response)) {
              const userError = parseJSONRPCError(relay.response)

              userErrorMessage = userError.message
              userErrorCode = userError.code !== 0 ? String(userError.code) : ''
            }

            // Record success metric
            this.metricsRecorder
              .recordMetric({
                requestID,
                applicationID,
                applicationPublicKey,
                blockchainID,
                serviceNode: '-',
                relayStart,
                result: 200,
                bytes: Buffer.byteLength(relay.response, 'utf8'),
                fallback: false,
                method: method,
                error: userErrorMessage,
                code: userErrorCode,
                origin: this.origin,
                data,
                session: this.session,
                // TODO: Add servicerPublicKey again once is implemented on sdk
                // sticky: await NodeSticker.stickyRelayResult(preferredNodeAddress, relayResponse.proof.servicerPubKey),
                gigastakeAppID: applicationID !== application.id ? application.id : undefined,
              })
              .catch(function log(e) {
                logger.log('error', 'Error recording metrics: ' + e, {
                  requestID,
                  relayType: 'APP',
                  typeID: application.id,
                  serviceNode: '-',
                })
              })

            // Clear error log
            // TODO: Implement servicerPubKey and uncomment
            // await this.redis.del(blockchainID + '-' + relayResponse.proof.servicerPubKey + '-errors')

            // If return payload is valid JSON, turn it into an object so it is sent with content-type: json
            if (
              blockchainEnforceResult && // Is this blockchain marked for result enforcement // and
              blockchainEnforceResult.toLowerCase() === 'json' // the check is for JSON
            ) {
              return JSON.parse(relay.response)
            }
            return relay.response
          } else if (relay instanceof RelayError) {
            // Record failure metric, retry if possible or fallback
            // Increment error log
            await this.redis.incr(blockchainID + '-' + relay.servicer_node + '-errors')
            await this.redis.expire(blockchainID + '-' + relay.servicer_node + '-errors', 3600)

            let error = relay.message

            if (typeof relay.message === 'object') {
              error = JSON.stringify(relay.message)
            }

            // If sticky and is over error threshold, remove stickiness
            const sticky = await NodeSticker.stickyRelayResult(preferredNodeAddress, relay.servicer_node)

            if (sticky === 'SUCCESS') {
              const errorCount = await nodeSticker.increaseErrorCount()

              if (errorCount > 5) {
                await nodeSticker.remove('error limit exceeded')
              }
            }

            this.metricsRecorder
              .recordMetric({
                requestID,
                applicationID,
                applicationPublicKey,
                blockchainID,
                serviceNode: relay.servicer_node,
                relayStart,
                result: 500,
                bytes: Buffer.byteLength(relay.message, 'utf8'),
                fallback: false,
                method,
                error,
                code: String(relay.code),
                origin: this.origin,
                data,
                // TODO: Add pocket session again
                session: this.session,
                sticky,
                gigastakeAppID: applicationID !== application.id ? application.id : undefined,
              })
              .catch(function log(e) {
                logger.log('error', 'Error recording metrics: ' + e, {
                  requestID,
                  relayType: 'APP',
                  typeID: application.id,
                  serviceNode: relay.servicer_node,
                })
              })
          }
        }
      }
    } catch (e) {
      // Explicit JSON-RPC errors should be propagated so they can be sent as a response
      if (e instanceof ErrorObject) {
        throw e
      }

      // Any other error (e.g parsing errors) that should not be propagated as response
      logger.log('error', 'POCKET RELAYER ERROR: ' + e, {
        requestID,
        relayType: 'APP',
        typeID: application.id,
        error: e,
        serviceNode: '',
        origin: this.origin,
        trace: e.stack,
      })
    }

    // Exhausted network relay attempts; use fallback
    if (fallbackAvailable) {
      const relayStart = process.hrtime()
      let axiosConfig: AxiosRequestConfig = {}

      // Add relay path to URL
      const altruistURL = (relayPath = !relayPath
        ? (this.altruists[blockchainID] as string)
        : `${this.altruists[blockchainID]}${relayPath}`)

      // Remove user/pass from the altruist URL
      const redactedAltruistURL = String(this.altruists[blockchainID])?.replace(/[\w]*:\/\/[^\/]*@/g, '')

      if (httpMethod === 'POST') {
        axiosConfig = {
          method: 'POST',
          url: altruistURL,
          data: rawData.toString(),
          headers: { 'Content-Type': 'application/json' },
        }
      } else {
        axiosConfig = {
          method: httpMethod as Method,
          url: altruistURL,
          data: rawData.toString(),
        }
      }

      if (requestTimeOut) {
        axiosConfig.timeout = DEFAULT_ALTRUIST_TIMEOUT
      }

      try {
        const fallbackResponse = await axios(axiosConfig)

        if (this.checkDebug) {
          logger.log('debug', JSON.stringify(fallbackResponse.data), {
            requestID,
            relayType: 'FALLBACK',
            typeID: application.id,
            serviceNode: 'fallback:' + redactedAltruistURL,
            error: '',
            elapsedTime: '',
            blockchainID: '',
            origin: this.origin,
          })
        }

        if (!(fallbackResponse instanceof Error)) {
          // This could either be a string or a json object
          let responseParsed = fallbackResponse.data

          // If return payload is a string and blockchain has json enforcement,
          // turn it into an object so it is sent with content-type: json
          if (
            blockchainEnforceResult && // Is this blockchain marked for result enforcement and
            blockchainEnforceResult.toLowerCase() === 'json' && // the check is for JSON
            typeof fallbackResponse.data === 'string'
          ) {
            // If the fallback response string is not valid JSON,
            // we throw because a parsing error would occur.
            if (!checkEnforcementJSON(fallbackResponse.data)) {
              throw new Error('Response is not valid JSON')
            }

            responseParsed = JSON.parse(fallbackResponse.data)
          }

          this.metricsRecorder
            .recordMetric({
              requestID,
              applicationID,
              applicationPublicKey,
              blockchainID,
              serviceNode: 'fallback:' + redactedAltruistURL,
              relayStart,
              result: 200,
              bytes: Buffer.byteLength(JSON.stringify(responseParsed), 'utf8'),
              fallback: true,
              method: method,
              error: undefined,
              code: undefined,
              origin: this.origin,
              data,
              session: this.session,
              gigastakeAppID: applicationID !== application.id ? application.id : undefined,
            })
            .catch(function log(e) {
              logger.log('error', 'Error recording metrics: ' + e, {
                requestID,
                relayType: 'APP',
                typeID: application.id,
                serviceNode: 'fallback:' + redactedAltruistURL,
              })
            })

          return responseParsed
        } else {
          logger.log('error', 'FAILURE FALLBACK RELAYING', {
            requestID,
            error: JSON.stringify(fallbackResponse),
            relayType: 'FALLBACK',
            typeID: application.id,
            serviceNode: 'fallback:' + redactedAltruistURL,
            blockchainID,
            origin: this.origin,
          })
        }
      } catch (e) {
        logger.log('error', 'INTERNAL FAILURE FALLBACK: ' + e.message, {
          requestID,
          error: e,
          relayType: 'FALLBACK',
          typeID: application.id,
          serviceNode: 'fallback:' + redactedAltruistURL,
          blockchainID,
          origin: this.origin,
        })
      }
    }

    logger.log('error', `RELAY ATTEMPTS EXHAUSTED req: ${rawData.toString()}`, {
      requestID,
      error: 'Relay attempts exhausted',
      relayType: 'EXHAUSTED',
      typeID: application.id,
      blockchainID,
      origin: this.origin,
    })

    throw new ErrorObject(rpcID, new jsonrpc.JsonRpcError('Internal JSON-RPC error.', -32603))
  }

  // Private function to allow relay retries
  async _sendRelay({
    data,
    relayPath,
    httpMethod,
    requestID,
    application,
    applicationID,
    applicationPublicKey,
    requestTimeOut,
    blockchainEnforceResult,
    blockchainSyncCheck,
    blockchainSyncBackup,
    blockchainIDCheck,
    blockchainID,
    blockchainChainID,
    blockchainPath,
    nodeSticker,
    appPublicKey,
  }: {
    data: string
    relayPath: string
    httpMethod: HTTPMethod
    requestID: string
    application: Applications
    applicationID: string
    applicationPublicKey: string
    requestTimeOut: number | undefined
    blockchainEnforceResult: string
    blockchainSyncCheck: SyncCheckOptions
    blockchainSyncBackup: string
    blockchainIDCheck: string
    blockchainID: string
    blockchainChainID: string
    blockchainPath: string
    nodeSticker: NodeSticker
    appPublicKey: string
  }): Promise<RelayResponse | Error> {
    const secretKeyDetails: SecretKeyDetails = {
      secretKey: this.secretKey,
      databaseEncryptionKey: this.databaseEncryptionKey,
    }

    const parsedRawData = parseRawData(data)
    const rpcID = parseRPCID(parsedRawData)

    // Secret key check
    if (!checkSecretKey(application, secretKeyDetails)) {
      throw new ErrorObject(rpcID, new jsonrpc.JsonRpcError('SecretKey does not match', -32059))
    }

    // Whitelist: origins -- explicit matches
    if (!checkWhitelist(application.gatewaySettings.whitelistOrigins, this.origin, 'explicit')) {
      throw new ErrorObject(rpcID, new jsonrpc.JsonRpcError(`Whitelist Origin check failed: ${this.origin}`, -32060))
    }

    // Whitelist: userAgent -- substring matches
    if (!checkWhitelist(application.gatewaySettings.whitelistUserAgents, this.userAgent, 'substring')) {
      throw new ErrorObject(
        rpcID,
        new jsonrpc.JsonRpcError(`Whitelist User Agent check failed: ${this.userAgent}`, -32061)
      )
    }

    const pocketAAT: PocketAAT =
      this.aatPlan === AatPlans.FREEMIUM
        ? {
            version: application?.gatewayAAT?.version,
            clientPublicKey: application?.freeTierAAT?.clientPublicKey,
            applicationPublicKey: application?.freeTierAAT?.applicationPublicKey,
            applicationSignature: application?.freeTierAAT?.applicationSignature,
          }
        : {
            version: application?.gatewayAAT?.version,
            clientPublicKey: application?.gatewayAAT?.clientPublicKey,
            applicationPublicKey: application?.gatewayAAT?.applicationPublicKey,
            applicationSignature: application?.gatewayAAT?.applicationSignature,
          }

    // Pull the session so we can get a list of nodes and cherry pick which one to use
    let session: Session

    try {
      const sessionCacheKey = `session-cached-${application?.gatewayAAT.applicationPublicKey}-${blockchainID}`
      const cachedSession = await this.redis.get(sessionCacheKey)

      if (cachedSession) {
        session = JSON.parse(cachedSession)
      } else {
        logger.log('info', 'call to dispatcher to obtain session', {
          requestID,
          blockchainID,
          gatewayPublicKey: application?.gatewayAAT.applicationPublicKey,
          typeID: application.id,
        })

        session = await this.relayer.getNewSession({
          chain: blockchainID,
          applicationPubKey: application?.gatewayAAT.applicationPublicKey,
          options: {
            retryAttempts: 3,
            rejectSelfSignedCertificates: false,
            timeout: SESSION_TIMEOUT,
          },
        })

        // TODO: Remove when sdk does it internally
        // @ts-ignore
        session.nodes.forEach((node) => (node.stakedTokens = node.stakedTokens.toString()))

        await this.redis.set(sessionCacheKey, JSON.stringify(session), 'EX', 120)
      }
    } catch (error) {
      logger.log('error', 'ERROR obtaining a session: ' + error, {
        relayType: 'APP',
        typeID: application.id,
        origin: this.origin,
        blockchainID,
        requestID,
        error: error.message,
      })

      return error
    }
    this.session = session

    // Start the relay timer
    const relayStart = process.hrtime()

    let nodes: Node[] = session.nodes

    this.session = session
    // sessionKey = "blockchain and a hash of the all the nodes in this session, sorted by public key"
    const { key } = session

    this.session = session
    const sessionCacheKey = `session-key-${key}`

    const exhaustedNodes = await this.redis.smembers(sessionCacheKey)

    if (exhaustedNodes.length > 0) {
      nodes = nodes.filter(({ publicKey }) => !exhaustedNodes.includes(publicKey))
    }

    if (nodes.length === 0) {
      logger.log('warn', `SESSION: ${key} has exhausted all node relays`, {
        requestID,
        relayType: 'APP',
        typeID: application.id,
        serviceNode: '',
        blockchainID,
        origin: this.origin,
      })
      return new Error("session doesn't have any available nodes")
    }

    let syncCheckPromise: Promise<CheckResult>
    let syncCheckedNodes: Node[]

    let chainCheckPromise: Promise<CheckResult>
    let chainCheckedNodes: Node[]

    if (blockchainIDCheck) {
      // Check Chain ID
      const chainIDOptions: ChainIDFilterOptions = {
        nodes,
        requestID,
        blockchainID,
        pocketAAT: pocketAAT,
        applicationID,
        applicationPublicKey,
        chainCheck: blockchainIDCheck,
        chainID: parseInt(blockchainChainID),
        relayer: this.relayer,
        pocketConfiguration: this.pocketConfiguration,
<<<<<<< HEAD
        session,
=======
        pocketSession,
        path: blockchainPath,
>>>>>>> b26739c1
      }

      chainCheckPromise = this.chainChecker.chainIDFilter(chainIDOptions)
    }

    if (blockchainSyncCheck) {
      // Check Sync
      const consensusFilterOptions: ConsensusFilterOptions = {
        nodes,
        requestID,
        syncCheckOptions: blockchainSyncCheck,
        blockchainID,
        blockchainSyncBackup,
        applicationID,
        applicationPublicKey,
        relayer: this.relayer,
        pocketAAT: pocketAAT,
        pocketConfiguration: this.pocketConfiguration,
        session: session,
      }

      syncCheckPromise = this.syncChecker.consensusFilter(consensusFilterOptions)
    }

    const checkersPromise = Promise.allSettled([chainCheckPromise, syncCheckPromise])

    const [chainCheckResult, syncCheckResult] = await checkersPromise

    if (blockchainIDCheck) {
      if (isCheckPromiseResolved(chainCheckResult)) {
        chainCheckedNodes = (chainCheckResult as PromiseFulfilledResult<CheckResult>).value.nodes
      } else {
        const error = 'ChainID check failure: '

        const method = 'checks'

        this.metricsRecorder
          .recordMetric({
            requestID,
            applicationID,
            applicationPublicKey,
            blockchainID,
            serviceNode: 'session-failure',
            relayStart,
            result: 500,
            bytes: Buffer.byteLength(error, 'utf8'),
            fallback: false,
            method,
            error,
            code: undefined,
            origin: this.origin,
            data,
            session: this.session,
            gigastakeAppID: applicationID !== application.id ? application.id : undefined,
          })
          .catch(function log(e) {
            logger.log('error', 'Error recording metrics: ' + e, {
              requestID,
              relayType: 'APP',
              typeID: application.id,
              serviceNode: 'session-failure',
            })
          })

        return new Error('ChainID check failure; using fallbacks')
      }
    }

    if (blockchainSyncCheck) {
      if (isCheckPromiseResolved(syncCheckResult)) {
        syncCheckedNodes = (syncCheckResult as PromiseFulfilledResult<CheckResult>).value.nodes
      } else {
        const error = 'Sync check failure'
        const method = 'checks'

        this.metricsRecorder
          .recordMetric({
            requestID,
            applicationID,
            applicationPublicKey,
            blockchainID,
            serviceNode: 'session-failure',
            relayStart,
            result: 500,
            bytes: Buffer.byteLength(error, 'utf8'),
            fallback: false,
            method,
            error,
            code: undefined,
            origin: this.origin,
            data,
            session: this.session,
            gigastakeAppID: applicationID !== application.id ? application.id : undefined,
          })
          .catch(function log(e) {
            logger.log('error', 'Error recording metrics: ' + e, {
              requestID,
              relayType: 'APP',
              typeID: application.id,
              serviceNode: 'session-failure',
            })
          })

        return new Error('Sync check failure; using fallbacks')
      }

      // EVM-chains always have chain/sync checks.
      if (blockchainIDCheck && blockchainSyncCheck) {
        const filteredNodes = filterCheckedNodes(syncCheckedNodes, chainCheckedNodes)

        // There's a chance that no nodes passes both checks.
        if (filteredNodes.length > 0) {
          nodes = filteredNodes
        } else {
          return new Error('Sync / chain check failure; using fallbacks')
        }
      } else if (syncCheckedNodes.length > 0) {
        // For non-EVM chains that only have sync check, like pocket.
        nodes = syncCheckedNodes
      }
    }

    let node: Node

    if (nodeSticker.preferredNodeAddress) {
      node = await nodeSticker.getStickyNode(nodes, exhaustedNodes)
    }

    if (!node) {
      node = await this.cherryPicker.cherryPickNode(application, nodes, blockchainID, requestID, sessionCacheKey)
    }

    if (this.checkDebug) {
      logger.log('debug', JSON.stringify(session), {
        requestID,
        relayType: 'APP',
        typeID: application.id,
        serviceNode: node?.publicKey,
      })
    }

    // Adjust Pocket Configuration for a custom requestTimeOut
    let relayConfiguration = this.pocketConfiguration

    if (requestTimeOut) {
      relayConfiguration = updateConfiguration(this.pocketConfiguration, requestTimeOut)
    }

    // TODO: Refactor try/catch to go with current flow
    let relay: RelayResponse | Error

    try {
      relay = await this.relayer.relay({
        blockchain: blockchainID,
        data,
        method: '',
        node,
        path: relayPath,
        pocketAAT,
        session,
      })
    } catch (error) {
      relay = error
    }

    if (this.checkDebug) {
      logger.log('debug', JSON.stringify(relayConfiguration), {
        requestID,
        relayType: 'APP',
        typeID: application.id,
        serviceNode: node?.publicKey,
      })
      logger.log('debug', JSON.stringify(relay), {
        requestID,
        relayType: 'APP',
        typeID: application.id,
        serviceNode: node?.publicKey,
      })
    }

    // Success
    if (!(relay instanceof Error)) {
      // First, check for the format of the result; Pocket Nodes will return relays that include
      // erroneous results like "invalid host specified" when the node is configured incorrectly.
      // Those results are still marked as 200:success.
      // To filter them out, we will enforce result formats on certain blockchains. If the
      // relay result is not in the correct format, this was not a successful relay.
      if (
        blockchainEnforceResult && // Is this blockchain marked for result enforcement // and
        blockchainEnforceResult.toLowerCase() === 'json' && // the check is for JSON // and
        (!checkEnforcementJSON(relay.response) || // the relay response is not valid JSON // or
          (isRelayError(relay.response) && !isUserError(relay.response))) // check if the payload indicates relay error, not a user error
      ) {
        // then this result is invalid
        return new RelayError(relay.response, 503, node.publicKey)
      } else {
        await nodeSticker.setStickinessKey(application.id, node.address, this.origin)

        // Success
        return relay
      }
      // Error
    } else if (relay instanceof Error) {
      // Remove node from session if error is due to max relays allowed reached
      if (relay.message === MAX_RELAYS_ERROR) {
        await removeNodeFromSession(this.redis, blockchainID, (session as Session).nodes, node.publicKey)
      }
      return new RelayError(relay.message, 500, node?.publicKey)
      // ConsensusNode
    } else {
      // TODO: ConsensusNode is a possible return
      return new Error('relayResponse is undefined')
    }
  }

  async enforceLimits(
    // eslint-disable-next-line @typescript-eslint/no-explicit-any
    parsedRawData: Record<string, any>,
    blockchainID: string,
    requestID: string,
    logLimitBlocks: number
  ): Promise<void | ErrorObject> {
    let limiterResponse: Promise<void | ErrorObject>

    if (blockchainID === '0021') {
      limiterResponse = enforceEVMLimits(parsedRawData, blockchainID, requestID, logLimitBlocks, this.altruists)
    }

    return limiterResponse
  }
}<|MERGE_RESOLUTION|>--- conflicted
+++ resolved
@@ -714,12 +714,8 @@
         chainID: parseInt(blockchainChainID),
         relayer: this.relayer,
         pocketConfiguration: this.pocketConfiguration,
-<<<<<<< HEAD
         session,
-=======
-        pocketSession,
         path: blockchainPath,
->>>>>>> b26739c1
       }
 
       chainCheckPromise = this.chainChecker.chainIDFilter(chainIDOptions)
