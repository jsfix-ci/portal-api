import axios, { AxiosResponse } from 'axios'
import { Redis } from 'ioredis'
import { Node, Session, SessionHeader } from '@pokt-network/pocket-js'
import { getRandomInt } from '../utils/helpers'
import { DispatchNewSessionRequest, NodeAxiosResponse } from '../utils/types'

const logger = require('../services/logger')

export class PocketRPC {
  dispatchers: URL[]
  redis: Redis

<<<<<<< HEAD
  constructor(dispatchers: string) {
    this.dispatchers = dispatchers.split(',').map((distpatcher) => new URL(distpatcher))
=======
  constructor(dispatchers: URL[], redis: Redis) {
    this.dispatchers = dispatchers
    this.redis = redis
>>>>>>> 90d00283
  }

  async dispatchNewSession({
    appPublicKey,
    blockchainID,
    sessionHeight = 0,
    applicationID,
    origin,
    requestID,
    retries = 3,
  }: {
    appPublicKey: string
    blockchainID: string
    sessionHeight?: number
    applicationID?: string
    origin?: string
    requestID?: string
    retries?: number
  }): Promise<Session> {
    let dispatcher: URL
    let dispatchResponse: AxiosResponse

    const sessionHeader = new SessionHeader(appPublicKey, blockchainID, BigInt(0))
    const cacheSessionKey = `rpc-session-key-${appPublicKey}-${blockchainID}`

    const cachedSession = await this.redis.get(cacheSessionKey)

    if (cachedSession) {
      const { sessionKey, sessionNodes } = JSON.parse(cachedSession)

      const nodes: Node[] = (sessionNodes as NodeAxiosResponse[]).map(PocketRPC.formatNode)

      return new Session(sessionHeader, sessionKey, nodes)
    }

    for (let attempts = 0; attempts < retries; attempts++) {
      // Pocketjs session calls are more prone to timeouts when getting the dispatchers,
      // Doing the rpc call directly minimizes the possibily of failing due to timeouts
      dispatcher = this.pickRandomDispatcher()
      const dispatchURL = `${dispatcher}v1/client/dispatch`

      logger.log('info', 'Dispatcher information', {
        dispatcherList: this.dispatchers.map((dist) => dist.toString()),
        dispatchURL: dispatchURL,
        requestID,
        applicationID,
      })

      try {
        dispatchResponse = await axios.post(
          dispatchURL,
          {
            app_public_key: appPublicKey,
            chain: blockchainID,
            session_height: sessionHeight,
          } as DispatchNewSessionRequest,
          { timeout: 2000 }
        )
      } catch (e) {
        logger.log('error', `ERROR obtaining a session`, {
          relayType: 'APP',
          typeID: applicationID,
          origin,
          blockchainID,
          requestID,
          error: e,
        })
        continue
      }

      if (dispatchResponse.status !== 200) {
        logger.log('error', `Got a non 200 response on dispatcher request: ${dispatchResponse.data}`, {
          relayType: 'APP',
          typeID: applicationID,
          origin,
          blockchainID,
          requestID,
        })
        continue
      }

      const sessionKey = dispatchResponse.data.session.key
      const sessionNodes = dispatchResponse.data.session.nodes

      await this.redis.set(
        cacheSessionKey,
        JSON.stringify({
          sessionKey,
          sessionNodes,
        }),
        'EX',
        60
      )

      // Converts the rpc response in a way that is compatible with pocketjs for
      // sending relays through
      const nodes: Node[] = (sessionNodes as NodeAxiosResponse[]).map(PocketRPC.formatNode)

      return new Session(sessionHeader, sessionKey, nodes)
    }

    throw new Error(`Error obtaining a session: ${dispatchResponse.data}`)
  }

  pickRandomDispatcher(): URL {
    return this.dispatchers[getRandomInt(0, this.dispatchers.length)]
  }

  static formatNode(rawNode: NodeAxiosResponse): Node {
    return new Node(
      rawNode.address,
      rawNode.public_key,
      rawNode.jailed,
      rawNode.status,
      BigInt(rawNode.tokens),
      rawNode.service_url,
      rawNode.chains,
      rawNode.unstakingTime
    )
  }
}<|MERGE_RESOLUTION|>--- conflicted
+++ resolved
@@ -10,14 +10,8 @@
   dispatchers: URL[]
   redis: Redis
 
-<<<<<<< HEAD
   constructor(dispatchers: string) {
     this.dispatchers = dispatchers.split(',').map((distpatcher) => new URL(distpatcher))
-=======
-  constructor(dispatchers: URL[], redis: Redis) {
-    this.dispatchers = dispatchers
-    this.redis = redis
->>>>>>> 90d00283
   }
 
   async dispatchNewSession({
