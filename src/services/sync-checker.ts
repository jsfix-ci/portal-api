import {
  Relayer,
  InvalidSessionError,
  EvidenceSealedError,
  OutOfSyncRequestError,
} from '@pokt-foundation/pocketjs-relayer'
import { Session, Node, PocketAAT } from '@pokt-foundation/pocketjs-types'
import axios from 'axios'
import { Redis } from 'ioredis'
import { Configuration } from '@pokt-network/pocket-js'
import { MetricsRecorder } from '../services/metrics-recorder'
import { blockHexToDecimal } from '../utils/block'
import { removeNodeFromSession, getNodeNetworkData, removeSessionCache, removeChecksCache } from '../utils/cache'
import { CHECK_TIMEOUT, PERCENTAGE_THRESHOLD_TO_REMOVE_SESSION } from '../utils/constants'
import { checkEnforcementJSON } from '../utils/enforcements'
import { CheckResult, RelayResponse } from '../utils/types'

const logger = require('../services/logger')

export class SyncChecker {
  redis: Redis
  metricsRecorder: MetricsRecorder
  defaultSyncAllowance: number
  origin: string
  sessionErrors: number

  constructor(redis: Redis, metricsRecorder: MetricsRecorder, defaultSyncAllowance: number, origin: string) {
    this.redis = redis
    this.metricsRecorder = metricsRecorder
    this.defaultSyncAllowance = defaultSyncAllowance
    this.origin = origin
    this.sessionErrors = 0
  }

  async consensusFilter({
    nodes,
    requestID,
    syncCheckOptions,
    blockchainID,
    blockchainSyncBackup,
    applicationID,
    applicationPublicKey,
    relayer,
    pocketAAT,
    pocketConfiguration,
    session,
  }: ConsensusFilterOptions): Promise<CheckResult> {
    // Blockchain records passed in with 0 sync allowance are missing the 'syncAllowance' field in MongoDB
    const syncAllowance = syncCheckOptions.allowance > 0 ? syncCheckOptions.allowance : this.defaultSyncAllowance

    const { key } = session

    const syncedNodes: Node[] = []
    let syncedNodesList: string[] = []

    // Value is an array of node public keys that have passed sync checks for this session in the past 5 minutes
    const syncedNodesKey = `sync-check-${key}`
    const syncedNodesCached = await this.redis.get(syncedNodesKey)

    const cached = Boolean(syncedNodesCached)

    if (cached) {
      syncedNodesList = JSON.parse(syncedNodesCached)
      for (const node of nodes) {
        if (syncedNodesList.includes(node.publicKey)) {
          syncedNodes.push(node)
        }
      }
      // logger.log('info', 'SYNC CHECK CACHE: ' + syncedNodes.length + ' nodes returned');
      return { nodes: syncedNodes, cached }
    }

    // Cache is stale, start a new cache fill
    // First check cache lock key; if lock key exists, return full node set
    const syncLock = await this.redis.get('lock-' + syncedNodesKey)

    if (syncLock) {
      return { nodes: [], cached }
    } else {
      // Set lock as this thread checks the sync with 60 second ttl.
      // If any major errors happen below, it will retry the sync check every 60 seconds.
      await this.redis.set('lock-' + syncedNodesKey, 'true', 'EX', 60)
    }

    // Fires all 5 sync checks synchronously then assembles the results
    const nodeSyncLogs = await this.getNodeSyncLogs(
      nodes,
      requestID,
      syncCheckOptions,
      blockchainID,
      applicationID,
      applicationPublicKey,
      relayer,
      pocketAAT,
      pocketConfiguration,
      key,
      session
    )

    // Check for percentange of check session errors to determined if session should be
    // removed, as pocket nodes might get out of sync during session rollovers and
    // return they incorrectly do not belong to the current session
    const nodeErrorsToNodesRatio = this.sessionErrors / nodes.length

    if (nodeErrorsToNodesRatio >= PERCENTAGE_THRESHOLD_TO_REMOVE_SESSION) {
      logger.log('warn', 'SESSION: whole session removed from cache due to errors', {
        requestID,
        typeID: applicationID,
        blockchainID,
        origin: this.origin,
        sessionKey: session.key,
        sessionBlockHeight: session.blockHeight,
        sessionPublicKey: session.header.applicationPubKey,
      })

      await removeSessionCache(this.redis, pocketAAT.applicationPublicKey, blockchainID)
      await removeChecksCache(this.redis, session.key, session.nodes)
    }

    let errorState = false

    // This should never happen
    if (nodes.length > 2 && nodeSyncLogs.length <= 2) {
      logger.log('error', 'SYNC CHECK ERROR: fewer than 3 nodes returned sync', {
        requestID: requestID,
        relayType: '',
        blockchainID,
        typeID: '',
        serviceNode: '',
        error: '',
        elapsedTime: '',
        origin: this.origin,
        sessionHash: key,
      })
      errorState = true
    }

    let highestNodeBlockHeight = 0

    // Sort NodeSyncLogs by blockHeight
    nodeSyncLogs.sort((a, b) => b.blockHeight - a.blockHeight)

    // If top node is still 0, or not a number, return all nodes due to check failure
    if (
      nodeSyncLogs.length === 0 ||
      nodeSyncLogs[0].blockHeight === 0 ||
      typeof nodeSyncLogs[0].blockHeight !== 'number' ||
      nodeSyncLogs[0].blockHeight % 1 !== 0
    ) {
      logger.log('error', 'SYNC CHECK ERROR: top synced node result is invalid ' + JSON.stringify(nodeSyncLogs), {
        requestID: requestID,
        relayType: '',
        blockchainID,
        typeID: '',
        serviceNode: '',
        error: '',
        elapsedTime: '',
        origin: this.origin,
        sessionHash: key,
      })
      errorState = true
    } else {
      highestNodeBlockHeight = nodeSyncLogs[0].blockHeight
    }

    // If there's at least three nodes, make sure at least three of them agree on current highest block to prevent one node
    // from being wildly off
    if (
      !errorState &&
      nodeSyncLogs.length >= 3 &&
      nodeSyncLogs[0].blockHeight > nodeSyncLogs[1].blockHeight + syncAllowance &&
      nodeSyncLogs[0].blockHeight > nodeSyncLogs[2].blockHeight + syncAllowance
    ) {
      logger.log('error', 'SYNC CHECK ERROR: three highest nodes could not agree on sync', {
        requestID: requestID,
        relayType: '',
        blockchainID,
        typeID: '',
        serviceNode: '',
        error: '',
        elapsedTime: '',
        origin: this.origin,
        sessionHash: key,
      })
      errorState = true
    }

    let isAltruistTrustworthy: boolean

    // Consult altruist for sync source of truth
    let altruistBlockHeight = await this.getSyncFromAltruist(syncCheckOptions, blockchainSyncBackup)

    if (altruistBlockHeight === 0 || isNaN(altruistBlockHeight)) {
      // Failure to find sync from consensus and altruist
      logger.log('info', 'SYNC CHECK ALTRUIST FAILURE: ' + altruistBlockHeight, {
        requestID: requestID,
        relayType: '',
        blockchainID,
        typeID: '',
        serviceNode: 'ALTRUIST',
        error: '',
        elapsedTime: '',
        origin: this.origin,
        sessionHash: key,
      })

      if (errorState) {
        return { nodes, cached }
      }
    } else {
      logger.log('info', 'SYNC CHECK ALTRUIST CHECK: ' + altruistBlockHeight, {
        requestID: requestID,
        relayType: '',
        blockchainID,
        typeID: '',
        serviceNode: 'ALTRUIST',
        error: '',
        elapsedTime: '',
        origin: this.origin,
        sessionHash: key,
      })

      // If altruist height > 0, get the percent of nodes above altruist's block height
      const nodesAheadAltruist = this.nodesAheadAltruist(altruistBlockHeight, nodeSyncLogs)

      // Altruist needs to be ahead of more than 80% of the nodes
      // to be considered trustworthy
      isAltruistTrustworthy = !(nodesAheadAltruist > 0.8)

      if (!isAltruistTrustworthy) {
        logger.log(
          'info',
          `SYNC CHECK ALTRUIST FAILURE: ${nodesAheadAltruist * 100}% of the synced nodes are ahead of altruist`,
          {
            requestID: requestID,
            relayType: '',
            blockchainID,
            typeID: '',
            serviceNode: 'ALTRUIST',
            error: '',
            elapsedTime: '',
            origin: this.origin,
            sessionHash: key,
          }
        )

        // Since we don't trust altruist, let's overwrite its block height
        altruistBlockHeight = highestNodeBlockHeight
      }
    }

    const isBlockHeightTooFar = highestNodeBlockHeight > altruistBlockHeight + syncAllowance

    // If altruist is trustworthy...
    // Make sure nodes aren't running too far ahead of altruist
    if (isAltruistTrustworthy && isBlockHeightTooFar) {
      highestNodeBlockHeight = altruistBlockHeight
    }

    // Go through nodes and add all nodes that are current or within allowance -- this allows for block processing times
    for (const nodeSyncLog of nodeSyncLogs) {
      const relayStart = process.hrtime()

      // Record the node's blockheight with the allowed variance
      const correctedNodeBlockHeight = nodeSyncLog.blockHeight + syncAllowance

      // This allows for nodes to be slightly ahead but within allowance
      const maximumBlockHeight = isAltruistTrustworthy
        ? altruistBlockHeight + syncAllowance
        : highestNodeBlockHeight + syncAllowance

      const { serviceURL, serviceDomain } = await getNodeNetworkData(this.redis, nodeSyncLog.node.publicKey, requestID)

      if (
        nodeSyncLog.blockHeight <= maximumBlockHeight &&
        correctedNodeBlockHeight >= highestNodeBlockHeight &&
        correctedNodeBlockHeight >= altruistBlockHeight
      ) {
        logger.log(
          'info',
          'SYNC CHECK IN-SYNC: ' + nodeSyncLog.node.publicKey + ' height: ' + nodeSyncLog.blockHeight,
          {
            requestID: requestID,
            relayType: '',
            blockchainID,
            typeID: '',
            serviceNode: nodeSyncLog.node.publicKey,
            error: '',
            elapsedTime: '',
            origin: this.origin,
            serviceURL,
            serviceDomain,
            sessionHash: key,
          }
        )

        // Erase failure mark
        await this.redis.set(
          blockchainID + '-' + nodeSyncLog.node.publicKey + '-failure',
          'false',
          'EX',
          60 * 60 * 24 * 30
        )

        // In-sync: add to nodes list
        syncedNodes.push(nodeSyncLog.node)
        syncedNodesList.push(nodeSyncLog.node.publicKey)
      } else {
        logger.log('info', 'SYNC CHECK BEHIND: ' + nodeSyncLog.node.publicKey + ' height: ' + nodeSyncLog.blockHeight, {
          requestID: requestID,
          relayType: '',
          blockchainID,
          typeID: '',
          serviceNode: nodeSyncLog.node.publicKey,
          error: '',
          elapsedTime: '',
          origin: this.origin,
          serviceURL,
          serviceDomain,
          sessionHash: key,
        })

        this.metricsRecorder
          .recordMetric({
            requestID: requestID,
            applicationID: applicationID,
            applicationPublicKey: applicationPublicKey,
            blockchainID,
            serviceNode: nodeSyncLog.node.publicKey,
            relayStart,
            result: 500,
            bytes: Buffer.byteLength('OUT OF SYNC', 'utf8'),
            fallback: false,
            method: 'synccheck',
            error: `OUT OF SYNC: current block height on chain ${blockchainID}: ${highestNodeBlockHeight} - altruist block height: ${altruistBlockHeight} - nodes height: ${nodeSyncLog.blockHeight} - sync allowance: ${syncAllowance}`,
            code: undefined,
            origin: this.origin,
            data: undefined,
            session,
          })
          .catch(function log(e) {
            logger.log('error', 'Error recording metrics: ' + e, {
              requestID: requestID,
              relayType: 'APP',
              typeID: applicationID,
              serviceNode: nodeSyncLog.node.publicKey,
            })
          })
      }
    }

    logger.log('info', 'SYNC CHECK COMPLETE: ' + syncedNodes.length + ' nodes in sync', {
      requestID: requestID,
      relayType: '',
      typeID: '',
      serviceNode: '',
      error: '',
      elapsedTime: '',
      blockchainID,
      origin: this.origin,
      sessionHash: key,
    })
    await this.redis.set(
      syncedNodesKey,
      JSON.stringify(syncedNodesList),
      'EX',
      syncedNodes.length > 0 ? 300 : 30 // will retry sync check every 30 seconds if no nodes are in sync
    )

    // TODO: Implement consensus challenge
    // If one or more nodes of this session are not in sync, fire a consensus relay with the same check.
    // This will penalize the out-of-sync nodes and cause them to get slashed for reporting incorrect data.

    return { nodes: syncedNodes, cached }
  }

  async getSyncFromAltruist(syncCheckOptions: SyncCheckOptions, blockchainSyncBackup: string): Promise<number> {
    // Remove user/pass from the altruist URL
    const redactedAltruistURL = blockchainSyncBackup.replace(/[\w]*:\/\/[^\/]*@/g, '')
    const syncCheckPath = syncCheckOptions.path ? syncCheckOptions.path : ''

    try {
      const syncResponse = await axios({
        method: 'POST',
        url: `${blockchainSyncBackup}${syncCheckPath}`,
        data: syncCheckOptions.body,
        headers: { 'Content-Type': 'application/json' },
      })

      if (!(syncResponse instanceof Error)) {
        const payload = syncResponse.data // object that includes 'resultKey'
        const blockHeight = this.parseBlockFromPayload(payload, syncCheckOptions.resultKey)

        return blockHeight
      }
      return 0
    } catch (e) {
      logger.log('error', e.message, {
        requestID: '',
        relayType: 'FALLBACK',
        typeID: '',
        serviceNode: 'fallback:' + redactedAltruistURL,
        error: '',
        elapsedTime: '',
        origin: this.origin,
      })
    }
    return 0
  }

  async getNodeSyncLogs(
    nodes: Node[],
    requestID: string,
    syncCheckOptions: SyncCheckOptions,
    blockchainID: string,
    applicationID: string,
    applicationPublicKey: string,
    relayer: Relayer,
    pocketAAT: PocketAAT,
    pocketConfiguration: Configuration,
    sessionHash: string,
    pocketSession: Session
  ): Promise<NodeSyncLog[]> {
    const nodeSyncLogs: NodeSyncLog[] = []
    const promiseStack: Promise<NodeSyncLog>[] = []

    // Set to junk values first so that the Promise stack can fill them later
    const rawNodeSyncLogs: NodeSyncLog[] = [
      <NodeSyncLog>{},
      <NodeSyncLog>{},
      <NodeSyncLog>{},
      <NodeSyncLog>{},
      <NodeSyncLog>{},
    ]

    for (const node of nodes) {
      promiseStack.push(
        this.getNodeSyncLog(
          node,
          requestID,
          syncCheckOptions,
          blockchainID,
          applicationID,
          applicationPublicKey,
          relayer,
          pocketAAT,
          sessionHash,
          pocketSession
        )
      )
    }

    ;[
      rawNodeSyncLogs[0],
      rawNodeSyncLogs[1],
      rawNodeSyncLogs[2],
      rawNodeSyncLogs[3],
      rawNodeSyncLogs[4],
      rawNodeSyncLogs[5],
      rawNodeSyncLogs[6],
      rawNodeSyncLogs[7],
      rawNodeSyncLogs[8],
      rawNodeSyncLogs[9],
      rawNodeSyncLogs[10],
      rawNodeSyncLogs[11],
      rawNodeSyncLogs[12],
      rawNodeSyncLogs[13],
      rawNodeSyncLogs[14],
      rawNodeSyncLogs[15],
      rawNodeSyncLogs[16],
      rawNodeSyncLogs[17],
      rawNodeSyncLogs[18],
      rawNodeSyncLogs[19],
      rawNodeSyncLogs[20],
      rawNodeSyncLogs[21],
      rawNodeSyncLogs[22],
      rawNodeSyncLogs[23],
    ] = await Promise.all(promiseStack)

    for (const rawNodeSyncLog of rawNodeSyncLogs) {
      if (typeof rawNodeSyncLog === 'object' && rawNodeSyncLog?.blockHeight > 0) {
        nodeSyncLogs.push(rawNodeSyncLog)
      }
    }
    return nodeSyncLogs
  }

  async getNodeSyncLog(
    node: Node,
    requestID: string,
    syncCheckOptions: SyncCheckOptions,
    blockchainID: string,
    applicationID: string,
    applicationPublicKey: string,
    relayer: Relayer,
    pocketAAT: PocketAAT,
    sessionHash: string,
    session?: Session
  ): Promise<NodeSyncLog> {
    const { nodes } = session || {}
    // Pull the current block from each node using the blockchain's syncCheck as the relay
    const relayStart = process.hrtime()

    let relay: RelayResponse | Error

    // TODO: Refactor try/catch to go with current flow
    try {
      relay = await relayer.relay({
        blockchain: blockchainID,
        data: syncCheckOptions.body,
        path: syncCheckOptions.path,
        node,
        method: '',
        pocketAAT,
        session,
        options: {
          retryAttempts: 1,
          rejectSelfSignedCertificates: false,
          timeout: CHECK_TIMEOUT,
        },
      })
    } catch (error) {
      relay = error
    }

    const { serviceURL, serviceDomain } = await getNodeNetworkData(this.redis, node.publicKey, requestID)

    if (!(relay instanceof Error) && checkEnforcementJSON(relay.response)) {
      const payload = JSON.parse(relay.response) // object that may not include 'resultKey'

      const blockHeight = this.parseBlockFromPayload(payload, syncCheckOptions.resultKey)

      // Create a NodeSyncLog for each node with current block
      const nodeSyncLog = {
        node: node,
        blockchainID,
        blockHeight,
      } as NodeSyncLog

      logger.log('info', 'SYNC CHECK RESULT: ' + JSON.stringify(nodeSyncLog), {
        requestID: requestID,
        relayType: '',
        typeID: '',
        serviceNode: node.publicKey,
        error: '',
        elapsedTime: '',
        blockchainID,
        origin: this.origin,
        serviceURL,
        serviceDomain,
        sessionHash,
      })
      // Success
      return nodeSyncLog
    } else if (relay instanceof Error) {
      logger.log('error', 'SYNC CHECK ERROR: ' + JSON.stringify(relay), {
        requestID: requestID,
        relayType: '',
        typeID: '',
        serviceNode: node.publicKey,
        error: '',
        elapsedTime: '',
        blockchainID,
        origin: this.origin,
        serviceURL,
        serviceDomain,
        sessionHash,
      })

      if (relay instanceof EvidenceSealedError) {
        await removeNodeFromSession(this.redis, session.key, nodes, node.publicKey, true)
      }

      if (relay instanceof InvalidSessionError || relay instanceof OutOfSyncRequestError) {
        this.sessionErrors++
      }

      this.metricsRecorder
        .recordMetric({
          requestID: requestID,
          applicationID: applicationID,
          applicationPublicKey: applicationPublicKey,
          blockchainID,
          serviceNode: node.publicKey,
          relayStart,
          result: 500,
          bytes: Buffer.byteLength(relay.message, 'utf8'),
          fallback: false,
          method: 'synccheck',
          error: typeof relay.message === 'object' ? JSON.stringify(relay.message) : relay.message,
          code: undefined,
          origin: this.origin,
          data: undefined,
          session,
        })
        .catch(function log(e) {
          logger.log('error', 'Error recording metrics: ' + e, {
            requestID: requestID,
            relayType: 'APP',
            typeID: applicationID,
            serviceNode: node.publicKey,
          })
        })
    } else {
      logger.log('error', 'SYNC CHECK ERROR UNHANDLED: ' + JSON.stringify(relay), {
        requestID: requestID,
        relayType: '',
        typeID: '',
        serviceNode: node.publicKey,
        error: '',
        elapsedTime: '',
        blockchainID,
        origin: this.origin,
        serviceURL,
        serviceDomain,
        sessionHash,
      })

      this.metricsRecorder
        .recordMetric({
          requestID: requestID,
          applicationID: applicationID,
          applicationPublicKey: applicationPublicKey,
          blockchainID,
          serviceNode: node.publicKey,
          relayStart,
          result: 500,
          bytes: Buffer.byteLength('SYNC CHECK', 'utf8'),
          fallback: false,
          method: 'synccheck',
          error: JSON.stringify(relay),
          code: undefined,
          origin: this.origin,
          data: undefined,
          session,
        })
        .catch(function log(e) {
          logger.log('error', 'Error recording metrics: ' + e, {
            requestID: requestID,
            relayType: 'APP',
            typeID: applicationID,
            serviceNode: node.publicKey,
          })
        })
    }
    // Failed
    const nodeSyncLog = {
      node: node,
      blockchainID,
      blockHeight: 0,
    } as NodeSyncLog

    return nodeSyncLog
  }

<<<<<<< HEAD
=======
  updateConfigurationConsensus(pocketConfiguration: Configuration): Configuration {
    return new Configuration(
      pocketConfiguration.maxDispatchers,
      pocketConfiguration.maxSessions,
      5,
      2000,
      false,
      pocketConfiguration.sessionBlockFrequency,
      pocketConfiguration.blockTime,
      pocketConfiguration.maxSessionRefreshRetries,
      pocketConfiguration.validateRelayResponses,
      pocketConfiguration.rejectSelfSignedCertificates
    )
  }

  updateConfigurationTimeout(pocketConfiguration: Configuration): Configuration {
    return new Configuration(
      pocketConfiguration.maxDispatchers,
      pocketConfiguration.maxSessions,
      pocketConfiguration.consensusNodeCount,
      2000,
      pocketConfiguration.acceptDisputedResponses,
      pocketConfiguration.sessionBlockFrequency,
      pocketConfiguration.blockTime,
      pocketConfiguration.maxSessionRefreshRetries,
      pocketConfiguration.validateRelayResponses,
      pocketConfiguration.rejectSelfSignedCertificates
    )
  }

>>>>>>> b26739c1
  // TODO: We might want to support result keys in nested objects
  parseBlockFromPayload(payload: object, syncCheckResultKey: string): number {
    const rawHeight = payload[`${syncCheckResultKey}`] || '0'

    return blockHexToDecimal(rawHeight)
  }

  // Calculates the percentage of nodes that is already of altruist (e.g. 20/24)
  nodesAheadAltruist(altruistBlockHeight: number, nodeSyncLogs: NodeSyncLog[]): number {
    let totalNodesAhead = 0
    let totalNodes = 0

    for (const nodeSyncLog of nodeSyncLogs) {
      if (nodeSyncLog.blockHeight > altruistBlockHeight) {
        totalNodesAhead++
      }

      if (nodeSyncLog.blockHeight > 0) {
        totalNodes++
      }
    }

    return totalNodesAhead / totalNodes
  }
}

type NodeSyncLog = {
  node: Node
  blockchainID: string
  blockHeight: number
}

export interface SyncCheckOptions {
  path?: string
  body: string
  resultKey: string
  allowance?: number
}

export type ConsensusFilterOptions = {
  nodes: Node[]
  requestID: string
  syncCheckOptions: SyncCheckOptions
  blockchainID: string
  blockchainSyncBackup: string
  applicationID: string
  applicationPublicKey: string
  relayer: Relayer
  pocketAAT: PocketAAT
  pocketConfiguration: Configuration
  session: Session
}<|MERGE_RESOLUTION|>--- conflicted
+++ resolved
@@ -653,39 +653,6 @@
     return nodeSyncLog
   }
 
-<<<<<<< HEAD
-=======
-  updateConfigurationConsensus(pocketConfiguration: Configuration): Configuration {
-    return new Configuration(
-      pocketConfiguration.maxDispatchers,
-      pocketConfiguration.maxSessions,
-      5,
-      2000,
-      false,
-      pocketConfiguration.sessionBlockFrequency,
-      pocketConfiguration.blockTime,
-      pocketConfiguration.maxSessionRefreshRetries,
-      pocketConfiguration.validateRelayResponses,
-      pocketConfiguration.rejectSelfSignedCertificates
-    )
-  }
-
-  updateConfigurationTimeout(pocketConfiguration: Configuration): Configuration {
-    return new Configuration(
-      pocketConfiguration.maxDispatchers,
-      pocketConfiguration.maxSessions,
-      pocketConfiguration.consensusNodeCount,
-      2000,
-      pocketConfiguration.acceptDisputedResponses,
-      pocketConfiguration.sessionBlockFrequency,
-      pocketConfiguration.blockTime,
-      pocketConfiguration.maxSessionRefreshRetries,
-      pocketConfiguration.validateRelayResponses,
-      pocketConfiguration.rejectSelfSignedCertificates
-    )
-  }
-
->>>>>>> b26739c1
   // TODO: We might want to support result keys in nested objects
   parseBlockFromPayload(payload: object, syncCheckResultKey: string): number {
     const rawHeight = payload[`${syncCheckResultKey}`] || '0'
