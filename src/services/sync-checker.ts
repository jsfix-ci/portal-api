import { Configuration, HTTPMethod, Node, Pocket, PocketAAT, RelayResponse } from '@pokt-network/pocket-js'
import { MetricsRecorder } from '../services/metrics-recorder'
import { Redis } from 'ioredis'
import { checkEnforcementJSON } from '../utils'
var crypto = require('crypto')

const logger = require('../services/logger')
import axios from 'axios'

export class SyncChecker {
  redis: Redis
  metricsRecorder: MetricsRecorder

  constructor(redis: Redis, metricsRecorder: MetricsRecorder) {
    this.redis = redis
    this.metricsRecorder = metricsRecorder
  }

<<<<<<< HEAD
  async consensusFilter(
    nodes: Node[],
    requestID: string,
    syncCheck: string,
    syncCheckPath: string,
    syncAllowance: number = 5,
    blockchain: string,
    blockchainSyncBackup: string,
    applicationID: string,
    applicationPublicKey: string,
    pocket: Pocket,
    pocketAAT: PocketAAT,
    pocketConfiguration: Configuration
  ): Promise<Node[]> {
    let syncedNodes: Node[] = []
    let syncedNodesList: String[] = []
=======
  async consensusFilter(nodes: Node[], requestID: string, syncCheck: string, syncCheckPath: string, syncAllowance: number = 5, blockchain: string, blockchainSyncBackup: string, applicationID: string, applicationPublicKey: string, pocket: Pocket, pocketAAT: PocketAAT, pocketConfiguration: Configuration): Promise<Node[]> {

    // Blockchain records passed in with 0 sync allowance are missing the 'syncAllowance' field in MongoDB
    if (syncAllowance <= 0) {
      syncAllowance = 5;
    }

    let syncedNodes: Node[] = [];
    let syncedNodesList: String[] = [];
>>>>>>> f6ff0510

    // Key is "blockchain - a hash of the all the nodes in this session, sorted by public key"
    // Value is an array of node public keys that have passed sync checks for this session in the past 5 minutes
    const syncedNodesKey =
      blockchain +
      '-' +
      crypto
        .createHash('sha256')
        .update(
          JSON.stringify(
            nodes.sort((a, b) => (a.publicKey > b.publicKey ? 1 : b.publicKey > a.publicKey ? -1 : 0)),
            (k, v) => (k != 'publicKey' ? v : undefined)
          )
        )
        .digest('hex')
    const syncedNodesCached = await this.redis.get(syncedNodesKey)

    if (syncedNodesCached) {
      syncedNodesList = JSON.parse(syncedNodesCached)
      for (const node of nodes) {
        if (syncedNodesList.includes(node.publicKey)) {
          syncedNodes.push(node)
        }
      }
      // logger.log('info', 'SYNC CHECK CACHE: ' + syncedNodes.length + ' nodes returned');
      return syncedNodes
    }

    // Cache is stale, start a new cache fill
    // First check cache lock key; if lock key exists, return full node set
    const syncLock = await this.redis.get('lock-' + syncedNodesKey)
    if (syncLock) {
      return nodes
    } else {
      // Set lock as this thread checks the sync with 60 second ttl.
      // If any major errors happen below, it will retry the sync check every 60 seconds.
      await this.redis.set('lock-' + syncedNodesKey, 'true', 'EX', 60)
    }

    // Fires all 5 sync checks synchronously then assembles the results
    const nodeSyncLogs = await this.getNodeSyncLogs(
      nodes,
      requestID,
      syncCheck,
      syncCheckPath,
      blockchain,
      applicationID,
      applicationPublicKey,
      pocket,
      pocketAAT,
      pocketConfiguration
    )

    let errorState = false

    // This should never happen
    if (nodeSyncLogs.length <= 2) {
      logger.log('error', 'SYNC CHECK ERROR: fewer than 3 nodes returned sync', {
        requestID: requestID,
        relayType: '',
        typeID: '',
        serviceNode: '',
        error: '',
        elapsedTime: '',
      })
      errorState = true
    }

    let currentBlockHeight = 0

    // Sort NodeSyncLogs by blockHeight
    nodeSyncLogs.sort((a, b) => b.blockHeight - a.blockHeight)

    // If top node is still 0, or not a number, return all nodes due to check failure
    if (
      nodeSyncLogs.length === 0 ||
      nodeSyncLogs[0].blockHeight === 0 ||
      typeof nodeSyncLogs[0].blockHeight !== 'number' ||
      nodeSyncLogs[0].blockHeight % 1 !== 0
    ) {
      logger.log('error', 'SYNC CHECK ERROR: top synced node result is invalid ' + JSON.stringify(nodeSyncLogs), {
        requestID: requestID,
        relayType: '',
        typeID: '',
        serviceNode: '',
        error: '',
        elapsedTime: '',
      })
      errorState = true
    } else {
      currentBlockHeight = nodeSyncLogs[0].blockHeight
    }

    // Make sure at least 2 nodes agree on current highest block to prevent one node from being wildly off
    if (!errorState && nodeSyncLogs[0].blockHeight > nodeSyncLogs[1].blockHeight + syncAllowance) {
      logger.log('error', 'SYNC CHECK ERROR: two highest nodes could not agree on sync', {
        requestID: requestID,
        relayType: '',
        typeID: '',
        serviceNode: '',
        error: '',
        elapsedTime: '',
      })
      errorState = true
    }

    if (errorState) {
      // Consult Altruist for sync source of truth
      currentBlockHeight = await this.getSyncFromAltruist(syncCheck, syncCheckPath, blockchainSyncBackup)

      if (currentBlockHeight === 0) {
        // Failure to find sync from consensus and altruist
        logger.log('info', 'SYNC CHECK ALTRUIST FAILURE: ' + currentBlockHeight, {
          requestID: requestID,
          relayType: '',
          typeID: '',
          serviceNode: 'ALTRUIST',
          error: '',
          elapsedTime: '',
        })
        return nodes
      } else {
        logger.log('info', 'SYNC CHECK ALTRUIST CHECK: ' + currentBlockHeight, {
          requestID: requestID,
          relayType: '',
          typeID: '',
          serviceNode: 'ALTRUIST',
          error: '',
          elapsedTime: '',
        })
      }
    }

    // Go through nodes and add all nodes that are current or within 1 block -- this allows for block processing times
    for (const nodeSyncLog of nodeSyncLogs) {
      let relayStart = process.hrtime()

      if (nodeSyncLog.blockHeight + syncAllowance >= currentBlockHeight) {
        logger.log(
          'info',
          'SYNC CHECK IN-SYNC: ' + nodeSyncLog.node.publicKey + ' height: ' + nodeSyncLog.blockHeight,
          {
            requestID: requestID,
            relayType: '',
            typeID: '',
            serviceNode: nodeSyncLog.node.publicKey,
            error: '',
            elapsedTime: '',
          }
        )

        // Erase failure mark
        await this.redis.set(
          blockchain + '-' + nodeSyncLog.node.publicKey + '-failure',
          'false',
          'EX',
          60 * 60 * 24 * 30
        )

        // In-sync: add to nodes list
        syncedNodes.push(nodeSyncLog.node)
        syncedNodesList.push(nodeSyncLog.node.publicKey)
      } else {
        logger.log('info', 'SYNC CHECK BEHIND: ' + nodeSyncLog.node.publicKey + ' height: ' + nodeSyncLog.blockHeight, {
          requestID: requestID,
          relayType: '',
          typeID: '',
          serviceNode: nodeSyncLog.node.publicKey,
          error: '',
          elapsedTime: '',
        })

        await this.metricsRecorder.recordMetric({
          requestID: requestID,
          applicationID: applicationID,
          appPubKey: applicationPublicKey,
          blockchain,
          serviceNode: nodeSyncLog.node.publicKey,
          relayStart,
          result: 500,
          bytes: Buffer.byteLength('OUT OF SYNC', 'utf8'),
          delivered: false,
          fallback: false,
          method: 'synccheck',
          error: 'OUT OF SYNC',
        })
      }
    }

    logger.log('info', 'SYNC CHECK COMPLETE: ' + syncedNodes.length + ' nodes in sync', {
      requestID: requestID,
      relayType: '',
      typeID: '',
      serviceNode: '',
      error: '',
      elapsedTime: '',
    })
    await this.redis.set(
      syncedNodesKey,
      JSON.stringify(syncedNodesList),
      'EX',
      syncedNodes.length > 0 ? 300 : 30 // will retry sync check every 30 seconds if no nodes are in sync
    )

    // If one or more nodes of this session are not in sync, fire a consensus relay with the same check.
    // This will penalize the out-of-sync nodes and cause them to get slashed for reporting incorrect data.
    if (syncedNodes.length < 5) {
      const consensusResponse = await pocket.sendRelay(
        syncCheck,
        blockchain,
        pocketAAT,
        this.updateConfigurationConsensus(pocketConfiguration),
        undefined,
        'POST' as HTTPMethod,
        undefined,
        undefined,
        true,
        'synccheck'
      )
      logger.log('info', 'SYNC CHECK CHALLENGE: ' + JSON.stringify(consensusResponse), {
        requestID: requestID,
        relayType: '',
        typeID: '',
        serviceNode: '',
        error: '',
        elapsedTime: '',
      })
    }
    return syncedNodes
  }

  async getSyncFromAltruist(syncCheck: string, syncCheckPath: string, blockchainSyncBackup: string): Promise<number> {
    // Remove user/pass from the altruist URL
    const redactedAltruistURL = blockchainSyncBackup.replace(/[\w]*:\/\/[^\/]*@/g, '')

    try {
      const syncResponse = await axios({
        method: 'POST',
        url: `${blockchainSyncBackup}${syncCheckPath}`,
        data: syncCheck,
        headers: { 'Content-Type': 'application/json' },
      })

      if (!(syncResponse instanceof Error)) {
<<<<<<< HEAD
        // Return decimal version of hex result as blockHeight
        return parseInt(syncResponse.data.result, 16)
=======
        // Pull the blockHeight from payload.result for all chains except Pocket; this 
        // can go in the database if we have more than two
        return (syncResponse.data.result) ? parseInt(syncResponse.data.result, 16) : syncResponse.data.height;
>>>>>>> f6ff0510
      }
      return 0
    } catch (e) {
      logger.log('error', e.message, {
        requestID: '',
        relayType: 'FALLBACK',
        typeID: '',
        serviceNode: 'fallback:' + redactedAltruistURL,
      })
    }
    return 0
  }

  async getNodeSyncLogs(
    nodes: Node[],
    requestID: string,
    syncCheck: string,
    syncCheckPath: string,
    blockchain: string,
    applicationID: string,
    applicationPublicKey: string,
    pocket: Pocket,
    pocketAAT: PocketAAT,
    pocketConfiguration: Configuration
  ): Promise<NodeSyncLog[]> {
    const nodeSyncLogs: NodeSyncLog[] = []
    const promiseStack: Promise<NodeSyncLog>[] = []

    // Set to junk values first so that the Promise stack can fill them later
    let rawNodeSyncLogs: any[] = [0, 0, 0, 0, 0]

    for (const node of nodes) {
      promiseStack.push(
        this.getNodeSyncLog(
          node,
          requestID,
          syncCheck,
          syncCheckPath,
          blockchain,
          applicationID,
          applicationPublicKey,
          pocket,
          pocketAAT,
          pocketConfiguration
        )
      )
    }

    ;[
      rawNodeSyncLogs[0],
      rawNodeSyncLogs[1],
      rawNodeSyncLogs[2],
      rawNodeSyncLogs[3],
      rawNodeSyncLogs[4],
    ] = await Promise.all(promiseStack)

    for (const rawNodeSyncLog of rawNodeSyncLogs) {
      if (typeof rawNodeSyncLog === 'object' && rawNodeSyncLog.blockHeight > 0) {
        nodeSyncLogs.push(rawNodeSyncLog)
      }
    }
    return nodeSyncLogs
  }

  async getNodeSyncLog(
    node: Node,
    requestID: string,
    syncCheck: string,
    syncCheckPath: string,
    blockchain: string,
    applicationID: string,
    applicationPublicKey: string,
    pocket: Pocket,
    pocketAAT: PocketAAT,
    pocketConfiguration: Configuration
  ): Promise<NodeSyncLog> {
    logger.log('info', 'SYNC CHECK START', {
      requestID: requestID,
      relayType: '',
      typeID: '',
      serviceNode: node.publicKey,
      error: '',
      elapsedTime: '',
    })

    // Pull the current block from each node using the blockchain's syncCheck as the relay
    let relayStart = process.hrtime()

    const relayResponse = await pocket.sendRelay(
      syncCheck,
      blockchain,
      pocketAAT,
      this.updateConfigurationTimeout(pocketConfiguration),
      undefined,
      'POST' as HTTPMethod,
      syncCheckPath,
      node,
      false,
      'synccheck'
    )

    if (relayResponse instanceof RelayResponse && checkEnforcementJSON(relayResponse.payload)) {
      const payload = JSON.parse(relayResponse.payload)

      // Pull the blockHeight from payload.result for all chains except Pocket; this
      // can go in the database if we have more than two
      const blockHeight = payload.result ? parseInt(payload.result, 16) : payload.height

      // Create a NodeSyncLog for each node with current block
      const nodeSyncLog = {
        node: node,
        blockchain: blockchain,
        blockHeight,
      } as NodeSyncLog
      logger.log('info', 'SYNC CHECK RESULT: ' + JSON.stringify(nodeSyncLog), {
        requestID: requestID,
        relayType: '',
        typeID: '',
        serviceNode: node.publicKey,
        error: '',
        elapsedTime: '',
      })

      // Success
      return nodeSyncLog
    } else if (relayResponse instanceof Error) {
      logger.log('error', 'SYNC CHECK ERROR: ' + JSON.stringify(relayResponse), {
        requestID: requestID,
        relayType: '',
        typeID: '',
        serviceNode: node.publicKey,
        error: '',
        elapsedTime: '',
      })

      let error = relayResponse.message
      if (typeof relayResponse.message === 'object') {
        error = JSON.stringify(relayResponse.message)
      }

      if (error !== 'Provided Node is not part of the current session for this application, check your PocketAAT') {
        await this.metricsRecorder.recordMetric({
          requestID: requestID,
          applicationID: applicationID,
          appPubKey: applicationPublicKey,
          blockchain,
          serviceNode: node.publicKey,
          relayStart,
          result: 500,
          bytes: Buffer.byteLength(relayResponse.message, 'utf8'),
          delivered: false,
          fallback: false,
          method: 'synccheck',
          error,
        })
      }
    } else {
      logger.log('error', 'SYNC CHECK ERROR UNHANDLED: ' + JSON.stringify(relayResponse), {
        requestID: requestID,
        relayType: '',
        typeID: '',
        serviceNode: node.publicKey,
        error: '',
        elapsedTime: '',
      })
    }
    // Failed
    const nodeSyncLog = {
      node: node,
      blockchain: blockchain,
      blockHeight: 0,
    } as NodeSyncLog
    return nodeSyncLog
  }

  updateConfigurationConsensus(pocketConfiguration: Configuration) {
    return new Configuration(
      pocketConfiguration.maxDispatchers,
      pocketConfiguration.maxSessions,
      5,
      2000,
      false,
      pocketConfiguration.sessionBlockFrequency,
      pocketConfiguration.blockTime,
      pocketConfiguration.maxSessionRefreshRetries,
      pocketConfiguration.validateRelayResponses,
      pocketConfiguration.rejectSelfSignedCertificates
    )
  }

  updateConfigurationTimeout(pocketConfiguration: Configuration) {
    return new Configuration(
      pocketConfiguration.maxDispatchers,
      pocketConfiguration.maxSessions,
      pocketConfiguration.consensusNodeCount,
      4000,
      pocketConfiguration.acceptDisputedResponses,
      pocketConfiguration.sessionBlockFrequency,
      pocketConfiguration.blockTime,
      pocketConfiguration.maxSessionRefreshRetries,
      pocketConfiguration.validateRelayResponses,
      pocketConfiguration.rejectSelfSignedCertificates
    )
  }
}

type NodeSyncLog = {
  node: Node
  blockchain: string
  blockHeight: number
}<|MERGE_RESOLUTION|>--- conflicted
+++ resolved
@@ -16,7 +16,6 @@
     this.metricsRecorder = metricsRecorder
   }
 
-<<<<<<< HEAD
   async consensusFilter(
     nodes: Node[],
     requestID: string,
@@ -31,19 +30,13 @@
     pocketAAT: PocketAAT,
     pocketConfiguration: Configuration
   ): Promise<Node[]> {
+    // Blockchain records passed in with 0 sync allowance are missing the 'syncAllowance' field in MongoDB
+    if (syncAllowance <= 0) {
+      syncAllowance = 5
+    }
+
     let syncedNodes: Node[] = []
     let syncedNodesList: String[] = []
-=======
-  async consensusFilter(nodes: Node[], requestID: string, syncCheck: string, syncCheckPath: string, syncAllowance: number = 5, blockchain: string, blockchainSyncBackup: string, applicationID: string, applicationPublicKey: string, pocket: Pocket, pocketAAT: PocketAAT, pocketConfiguration: Configuration): Promise<Node[]> {
-
-    // Blockchain records passed in with 0 sync allowance are missing the 'syncAllowance' field in MongoDB
-    if (syncAllowance <= 0) {
-      syncAllowance = 5;
-    }
-
-    let syncedNodes: Node[] = [];
-    let syncedNodesList: String[] = [];
->>>>>>> f6ff0510
 
     // Key is "blockchain - a hash of the all the nodes in this session, sorted by public key"
     // Value is an array of node public keys that have passed sync checks for this session in the past 5 minutes
@@ -288,14 +281,9 @@
       })
 
       if (!(syncResponse instanceof Error)) {
-<<<<<<< HEAD
-        // Return decimal version of hex result as blockHeight
-        return parseInt(syncResponse.data.result, 16)
-=======
-        // Pull the blockHeight from payload.result for all chains except Pocket; this 
+        // Pull the blockHeight from payload.result for all chains except Pocket; this
         // can go in the database if we have more than two
-        return (syncResponse.data.result) ? parseInt(syncResponse.data.result, 16) : syncResponse.data.height;
->>>>>>> f6ff0510
+        return syncResponse.data.result ? parseInt(syncResponse.data.result, 16) : syncResponse.data.height
       }
       return 0
     } catch (e) {
