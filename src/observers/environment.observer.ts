--- conflicted
+++ resolved
@@ -44,13 +44,9 @@
     'AWS_REGION',
   ]
 
-<<<<<<< HEAD
   private static requiredEnvVarsOnlyInProd = ['COMMIT_HASH']
 
-  private static optionalEnvVars: string[] = ['DISABLE_TIMESTREAM']
-=======
-  private static optionalEnvVars: string[] = ['COMMIT_HASH', 'ALWAYS_REDIRECT_TO_ALTRUISTS']
->>>>>>> bc3164f1
+  private static optionalEnvVars: string[] = ['DISABLE_TIMESTREAM', 'ALWAYS_REDIRECT_TO_ALTRUISTS']
 
   /*
   constructor(
