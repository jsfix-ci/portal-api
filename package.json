{
  "name": "@pokt-network/pocket-gateway",
  "version": "1.0.5",
  "description": "The Pocket Network Gateway is a single endpoint that will offer access to the full range of supported blockchains through one URL.",
  "license": "MIT",
  "keywords": [
    "Pocket",
    "Network",
    "SDK",
    "Core",
    "JavaScript",
    "Blockchain",
    "Tool"
  ],
  "main": "index.js",
  "engines": {
    "node": ">=12.16.0 <=16.13.0"
  },
  "scripts": {
    "build": "lb-tsc",
    "build:watch": "lb-tsc --watch",
    "lint": "prettier --check . && npm run eslint .",
    "lint:fix": "npm run eslint:fix && npm run prettier:fix",
    "prettier:cli": "lb-prettier \"**/*.ts\" --ignore-path \"./dist/**/*.js\" --ignore-path \"./dist/**/*.js.map\"",
    "prettier:check": "npm run prettier:cli -- -l",
    "prettier:fix": "prettier --write .",
    "eslint": "lb-eslint --report-unused-disable-directives .",
    "eslint:fix": "npm run eslint -- --fix",
    "pretest": "npm run clean && npm run build",
    "test": "lb-tsc && DISABLE_TIMESTREAM=true MONGO_ENDPOINT=test ALTRUISTS='{\"0001\": \"https://user:pass@backups.example.org:18081\"}' mocha --exit --recursive dist/tests",
    "test:parallel": "lb-tsc && DISABLE_TIMESTREAM=true MONGO_ENDPOINT=test ALTRUISTS='{\"0001\": \"https://user:pass@backups.example.org:18081\"}' mocha -p --exit --recursive dist/tests",
    "test:cover": "lb-tsc && DISABLE_TIMESTREAM=true MONGO_ENDPOINT=test ALTRUISTS='{\"0001\": \"https://user:pass@backups.example.org:18081\"}' nyc mocha --exit --recursive dist/tests",
    "test:dev": "lb-mocha --allow-console-logs dist/tests/**/*.js && npm run posttest",
    "docker:build": "docker build -t pocket-gateway .",
    "docker:run": "docker run -p 3000:3000 -d pocket-gateway",
    "migrate": "node ./dist/migrate",
    "prestart": "npm run build",
    "start": "node -r source-map-support/register .",
    "start:trace": "node -r source-map-support/register --require dd-trace/init .",
    "clean": "lb-clean dist *.tsbuildinfo .eslintcache",
    "start:watch": "tsnodemon -x 'node -r source-map-support/register .'",
    "services:db:up": "docker-compose -f stacks/local.yml up db",
    "services:all:up": "docker-compose -f stacks/local.yml up -d --build",
    "services:all:down": "docker-compose -f stacks/local.yml down",
    "tasks:db:download-production-data": "docker-compose -f stacks/tasks.yml up download-production-data",
    "tasks:db:import-production-data": "docker-compose -f stacks/tasks.yml up import-production-data",
    "prepare": "husky install"
  },
  "repository": {
    "type": "git"
  },
  "author": {
    "name": "Alex Firmani",
    "email": "alex@pokt.network",
    "homepage": "https://github.com/nymd"
  },
  "files": [
    "README.md",
    "index.js",
    "index.d.ts",
    "dist",
    "src",
    "tests"
  ],
  "dependencies": {
    "@fullerstack/nax-ipware": "0.0.4",
    "@influxdata/influxdb-client": "^1.15.0",
    "@loopback/boot": "^3.4.1",
    "@loopback/context": "^3.17.0",
    "@loopback/core": "^2.16.1",
    "@loopback/openapi-v3": "^5.3.1",
    "@loopback/repository": "^3.7.0",
    "@loopback/rest": "^9.3.1",
    "@loopback/rest-explorer": "3.3.1",
    "@loopback/service-proxy": "^3.2.1",
    "@pokt-network/pocket-js": "^0.7.0-rc",
    "aws-sdk": "^2.1023.0",
    "axios": "^0.21.1",
    "datadog-winston": "^1.5.1",
    "dd-trace": "^1.5.1",
    "dotenv": "^8.2.0",
    "eslint-plugin-import": "^2.23.4",
    "ethers": "^5.4.1",
    "extract-domain": "^2.3.4",
    "got": "^11.1.4",
    "ioredis": "^4.16.3",
<<<<<<< HEAD
    "lodash.get": "^4.4.2",
=======
    "jsonrpc-lite": "^2.2.0",
>>>>>>> b62c89c1
    "log-timestamp": "^0.3.0",
    "loopback-connector-mongodb": "^6.0.0",
    "p-queue": "^6.6.2",
    "pg": "^8.2.1",
    "pg-format": "^1.0.4",
    "pm2": "^5.1.1",
    "pocket-tools": "^0.1.1",
    "s3-streamlogger": "^1.7.0",
    "shortid": "^2.2.15",
    "strong-cryptor": "^2.2.0",
    "tslib": "^2.0.0",
    "winston": "^3.3.3",
    "winston-cloudwatch": "^3.1.1",
    "winston-logzio": "^5.1.2"
  },
  "devDependencies": {
    "@loopback/build": "^6.4.1",
    "@loopback/eslint-config": "^10.2.1",
    "@loopback/testlab": "^3.4.1",
    "@types/ioredis": "^4.26.6",
    "@types/node": "^10.17.60",
    "@types/pg": "^7.14.11",
    "@types/pg-format": "^1.0.1",
    "@types/shortid": "0.0.29",
    "@typescript-eslint/eslint-plugin": "^4.26.1",
    "@typescript-eslint/parser": "^4.26.1",
    "axios-mock-adapter": "^1.19.0",
    "eslint": "^7.28.0",
    "eslint-config-prettier": "^8.3.0",
    "eslint-plugin-eslint-plugin": "^3.0.3",
    "eslint-plugin-mocha": "^9.0.0",
    "husky": "^7.0.1",
    "ioredis-mock": "^5.6.0",
    "lint-staged": "^11.0.0",
    "moq.ts": "^7.4.1",
    "rewiremock": "^3.14.3",
    "source-map-support": "^0.5.19",
    "tsnodemon": "^1.2.2",
    "typescript": "~4.4.4"
  },
  "husky": {
    "hooks": {
      "pre-commit": "lint-staged"
    }
  },
  "lint-staged": {
    "*.(t|j)s": [
      "eslint --fix",
      "prettier --write ."
    ]
  }
}<|MERGE_RESOLUTION|>--- conflicted
+++ resolved
@@ -84,11 +84,8 @@
     "extract-domain": "^2.3.4",
     "got": "^11.1.4",
     "ioredis": "^4.16.3",
-<<<<<<< HEAD
     "lodash.get": "^4.4.2",
-=======
     "jsonrpc-lite": "^2.2.0",
->>>>>>> b62c89c1
     "log-timestamp": "^0.3.0",
     "loopback-connector-mongodb": "^6.0.0",
     "p-queue": "^6.6.2",
